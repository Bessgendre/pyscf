--- conflicted
+++ resolved
@@ -62,18 +62,11 @@
     'dmrgscf': ['pyscf-dmrgscf'],
     'doci': ['pyscf-doci'],
     'icmpspt': ['pyscf-icmpspt'],
-<<<<<<< HEAD
-    'properties': ['pyscf-properteis'],
-    'semiempirical': ['pyscf-semiempirical'],
-    'shciscf': ['pyscf-shciscf'],
-    'cppe': ['cppe'],
-=======
     'properties': ['pyscf-properties'],
     'semiempirical': ['pyscf-semiempirical'],
     'shciscf': ['pyscf-shciscf'],
     'cppe': ['cppe'],
     'pyqmc':['pyqmc'],
->>>>>>> 09834c8f
 }
 EXTRAS['all'] = [p for extras in EXTRAS.values() for p in extras]
 # extras which should not be installed by "all" components
