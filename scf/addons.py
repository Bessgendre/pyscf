--- conflicted
+++ resolved
@@ -2,11 +2,7 @@
 
 from functools import reduce
 import numpy
-<<<<<<< HEAD
-import scipy.linalg
-=======
 import pyscf.lib
->>>>>>> 78267257
 from pyscf.gto import mole
 from pyscf.gto import moleintor
 from pyscf.lib import logger
@@ -193,12 +189,7 @@
     '''
     s22 = mol2.intor_symmetric('cint1e_ovlp_sph')
     s21 = mole.intor_cross('cint1e_ovlp_sph', mol2, mol1)
-<<<<<<< HEAD
-    mo2 = numpy.dot(s21, mo1)
-    return scipy.linalg.cho_solve(scipy.linalg.cho_factor(s22), mo2)
-=======
     return pyscf.lib.cho_solve(s22, numpy.dot(s21, mo1))
->>>>>>> 78267257
 
 def project_mo_nr2r(mol1, mo1, mol2):
     s22 = mol2.intor_symmetric('cint1e_ovlp')
@@ -209,11 +200,7 @@
     # mo2: alpha, beta have been summed in Eq. (*)
     # so DM = mo2[:,:nocc] * 1 * mo2[:,:nocc].H
     mo2 = numpy.dot(s21, mo1)
-<<<<<<< HEAD
-    return scipy.linalg.cho_solve(scipy.linalg.cho_factor(s22), mo2)
-=======
     return pyscf.lib.cho_solve(s22, mo2)
->>>>>>> 78267257
 
 def project_mo_r2r(mol1, mo1, mol2):
     nbas1 = len(mol1._bas)
@@ -232,13 +219,8 @@
     t21 = moleintor.getints('cint1e_spsp', atm, bas, env,
                             bras, kets, comp=1, hermi=0)
     n2c = s21.shape[1]
-<<<<<<< HEAD
-    pl = scipy.linalg.cho_solve(scipy.linalg.cho_factor(s22), s21)
-    ps = scipy.linalg.cho_solve(scipy.linalg.cho_factor(t22), t21)
-=======
     pl = pyscf.lib.cho_solve(s22, s21)
     ps = pyscf.lib.cho_solve(t22, t21)
->>>>>>> 78267257
     return numpy.vstack((numpy.dot(pl, mo1[:n2c]),
                          numpy.dot(ps, mo1[n2c:])))
 
