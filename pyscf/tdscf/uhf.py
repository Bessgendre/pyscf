#!/usr/bin/env python
# Copyright 2014-2020 The PySCF Developers. All Rights Reserved.
#
# Licensed under the Apache License, Version 2.0 (the "License");
# you may not use this file except in compliance with the License.
# You may obtain a copy of the License at
#
#     http://www.apache.org/licenses/LICENSE-2.0
#
# Unless required by applicable law or agreed to in writing, software
# distributed under the License is distributed on an "AS IS" BASIS,
# WITHOUT WARRANTIES OR CONDITIONS OF ANY KIND, either express or implied.
# See the License for the specific language governing permissions and
# limitations under the License.
#
# Author: Qiming Sun <osirpt.sun@gmail.com>
#


import numpy
from pyscf import lib
from pyscf import symm
from pyscf import ao2mo
from pyscf.lib import logger
from pyscf.tdscf import rhf
from pyscf.scf import uhf_symm
from pyscf.scf import _response_functions  # noqa
from pyscf.data import nist
from pyscf import __config__

OUTPUT_THRESHOLD = getattr(__config__, 'tdscf_uhf_get_nto_threshold', 0.3)
REAL_EIG_THRESHOLD = getattr(__config__, 'tdscf_uhf_TDDFT_pick_eig_threshold', 1e-4)
MO_BASE = getattr(__config__, 'MO_BASE', 1)

# Low excitation filter to avoid numerical instability
POSTIVE_EIG_THRESHOLD = getattr(__config__, 'tdscf_uhf_TDDFT_positive_eig_threshold', 1e-3)


def gen_tda_operation(mf, fock_ao=None, wfnsym=None):
    '''(A+B)x

    Kwargs:
        wfnsym : int or str
            Point group symmetry irrep symbol or ID for excited CIS wavefunction.
    '''
    mol = mf.mol
    mo_coeff = mf.mo_coeff
    assert(mo_coeff[0].dtype == numpy.double)
    mo_energy = mf.mo_energy
    mo_occ = mf.mo_occ
    nao, nmo = mo_coeff[0].shape
    occidxa = numpy.where(mo_occ[0]>0)[0]
    occidxb = numpy.where(mo_occ[1]>0)[0]
    viridxa = numpy.where(mo_occ[0]==0)[0]
    viridxb = numpy.where(mo_occ[1]==0)[0]
    nocca = len(occidxa)
    noccb = len(occidxb)
    nvira = len(viridxa)
    nvirb = len(viridxb)
    orboa = mo_coeff[0][:,occidxa]
    orbob = mo_coeff[1][:,occidxb]
    orbva = mo_coeff[0][:,viridxa]
    orbvb = mo_coeff[1][:,viridxb]

    if wfnsym is not None and mol.symmetry:
        if isinstance(wfnsym, str):
            wfnsym = symm.irrep_name2id(mol.groupname, wfnsym)
        orbsyma, orbsymb = uhf_symm.get_orbsym(mol, mo_coeff)
        wfnsym = wfnsym % 10  # convert to D2h subgroup
        orbsyma_in_d2h = numpy.asarray(orbsyma) % 10
        orbsymb_in_d2h = numpy.asarray(orbsymb) % 10
        sym_forbida = (orbsyma_in_d2h[occidxa,None] ^ orbsyma_in_d2h[viridxa]) != wfnsym
        sym_forbidb = (orbsymb_in_d2h[occidxb,None] ^ orbsymb_in_d2h[viridxb]) != wfnsym
        sym_forbid = numpy.hstack((sym_forbida.ravel(), sym_forbidb.ravel()))

<<<<<<< HEAD
    e_ia_a = (mo_energy[0][viridxa,None] - mo_energy[0][occidxa]).T
    e_ia_b = (mo_energy[1][viridxb,None] - mo_energy[1][occidxb]).T
=======
    e_ia_a = mo_energy[0][viridxa] - mo_energy[0][occidxa,None]
    e_ia_b = mo_energy[1][viridxb] - mo_energy[1][occidxb,None]
>>>>>>> 09834c8f
    e_ia = numpy.hstack((e_ia_a.reshape(-1), e_ia_b.reshape(-1)))
    hdiag = e_ia
    if wfnsym is not None and mol.symmetry:
        hdiag[sym_forbid] = 0

    mem_now = lib.current_memory()[0]
    max_memory = max(2000, mf.max_memory*.8-mem_now)
    vresp = mf.gen_response(hermi=0, max_memory=max_memory)

    def vind(zs):
        zs = numpy.asarray(zs)
        if wfnsym is not None and mol.symmetry:
            zs = numpy.copy(zs)
            zs[:,sym_forbid] = 0

        za = zs[:,:nocca*nvira].reshape(-1,nocca,nvira)
        zb = zs[:,nocca*nvira:].reshape(-1,noccb,nvirb)
        dmova = lib.einsum('xov,po,qv->xpq', za, orboa, orbva.conj())
        dmovb = lib.einsum('xov,po,qv->xpq', zb, orbob, orbvb.conj())

        v1ao = vresp(numpy.asarray((dmova,dmovb)))

        v1a = lib.einsum('xpq,po,qv->xov', v1ao[0], orboa.conj(), orbva)
        v1b = lib.einsum('xpq,po,qv->xov', v1ao[1], orbob.conj(), orbvb)
        v1a += numpy.einsum('xia,ia->xia', za, e_ia_a)
        v1b += numpy.einsum('xia,ia->xia', zb, e_ia_b)

        nz = zs.shape[0]
        hx = numpy.hstack((v1a.reshape(nz,-1), v1b.reshape(nz,-1)))
        if wfnsym is not None and mol.symmetry:
            hx[:,sym_forbid] = 0
        return hx

    return vind, hdiag
gen_tda_hop = gen_tda_operation

def get_ab(mf, mo_energy=None, mo_coeff=None, mo_occ=None):
    r'''A and B matrices for TDDFT response function.

    A[i,a,j,b] = \delta_{ab}\delta_{ij}(E_a - E_i) + (ia||bj)
    B[i,a,j,b] = (ia||jb)

    Spin symmetry is considered in the returned A, B lists.  List A has three
    items: (A_aaaa, A_aabb, A_bbbb). A_bbaa = A_aabb.transpose(2,3,0,1).
    B has three items: (B_aaaa, B_aabb, B_bbbb).
    B_bbaa = B_aabb.transpose(2,3,0,1).
    '''
    if mo_energy is None: mo_energy = mf.mo_energy
    if mo_coeff is None: mo_coeff = mf.mo_coeff
    if mo_occ is None: mo_occ = mf.mo_occ

    mol = mf.mol
    nao = mol.nao_nr()
    occidx_a = numpy.where(mo_occ[0]==1)[0]
    viridx_a = numpy.where(mo_occ[0]==0)[0]
    occidx_b = numpy.where(mo_occ[1]==1)[0]
    viridx_b = numpy.where(mo_occ[1]==0)[0]
    orbo_a = mo_coeff[0][:,occidx_a]
    orbv_a = mo_coeff[0][:,viridx_a]
    orbo_b = mo_coeff[1][:,occidx_b]
    orbv_b = mo_coeff[1][:,viridx_b]
    nocc_a = orbo_a.shape[1]
    nvir_a = orbv_a.shape[1]
    nocc_b = orbo_b.shape[1]
    nvir_b = orbv_b.shape[1]
    mo_a = numpy.hstack((orbo_a,orbv_a))
    mo_b = numpy.hstack((orbo_b,orbv_b))
    nmo_a = nocc_a + nvir_a
    nmo_b = nocc_b + nvir_b

    e_ia_a = (mo_energy[0][viridx_a,None] - mo_energy[0][occidx_a]).T
    e_ia_b = (mo_energy[1][viridx_b,None] - mo_energy[1][occidx_b]).T
    a_aa = numpy.diag(e_ia_a.ravel()).reshape(nocc_a,nvir_a,nocc_a,nvir_a)
    a_bb = numpy.diag(e_ia_b.ravel()).reshape(nocc_b,nvir_b,nocc_b,nvir_b)
    a_ab = numpy.zeros((nocc_a,nvir_a,nocc_b,nvir_b))
    b_aa = numpy.zeros_like(a_aa)
    b_ab = numpy.zeros_like(a_ab)
    b_bb = numpy.zeros_like(a_bb)
    a = (a_aa, a_ab, a_bb)
    b = (b_aa, b_ab, b_bb)

    def add_hf_(a, b, hyb=1):
        eri_aa = ao2mo.general(mol, [orbo_a,mo_a,mo_a,mo_a], compact=False)
        eri_ab = ao2mo.general(mol, [orbo_a,mo_a,mo_b,mo_b], compact=False)
        eri_bb = ao2mo.general(mol, [orbo_b,mo_b,mo_b,mo_b], compact=False)
        eri_aa = eri_aa.reshape(nocc_a,nmo_a,nmo_a,nmo_a)
        eri_ab = eri_ab.reshape(nocc_a,nmo_a,nmo_b,nmo_b)
        eri_bb = eri_bb.reshape(nocc_b,nmo_b,nmo_b,nmo_b)
        a_aa, a_ab, a_bb = a
        b_aa, b_ab, b_bb = b

        a_aa += numpy.einsum('iabj->iajb', eri_aa[:nocc_a,nocc_a:,nocc_a:,:nocc_a])
        a_aa -= numpy.einsum('ijba->iajb', eri_aa[:nocc_a,:nocc_a,nocc_a:,nocc_a:]) * hyb
        b_aa += numpy.einsum('iajb->iajb', eri_aa[:nocc_a,nocc_a:,:nocc_a,nocc_a:])
        b_aa -= numpy.einsum('jaib->iajb', eri_aa[:nocc_a,nocc_a:,:nocc_a,nocc_a:]) * hyb

        a_bb += numpy.einsum('iabj->iajb', eri_bb[:nocc_b,nocc_b:,nocc_b:,:nocc_b])
        a_bb -= numpy.einsum('ijba->iajb', eri_bb[:nocc_b,:nocc_b,nocc_b:,nocc_b:]) * hyb
        b_bb += numpy.einsum('iajb->iajb', eri_bb[:nocc_b,nocc_b:,:nocc_b,nocc_b:])
        b_bb -= numpy.einsum('jaib->iajb', eri_bb[:nocc_b,nocc_b:,:nocc_b,nocc_b:]) * hyb

        a_ab += numpy.einsum('iabj->iajb', eri_ab[:nocc_a,nocc_a:,nocc_b:,:nocc_b])
        b_ab += numpy.einsum('iajb->iajb', eri_ab[:nocc_a,nocc_a:,:nocc_b,nocc_b:])

    if getattr(mf, 'xc', None) and getattr(mf, '_numint', None):
        ni = mf._numint
        ni.libxc.test_deriv_order(mf.xc, 2, raise_error=True)
        if getattr(mf, 'nlc', '') != '':
            logger.warn(mf, 'NLC functional found in DFT object.  Its second '
                        'deriviative is not available. Its contribution is '
                        'not included in the response function.')
        omega, alpha, hyb = ni.rsh_and_hybrid_coeff(mf.xc, mol.spin)

        add_hf_(a, b, hyb)

        xctype = ni._xc_type(mf.xc)
        dm0 = mf.make_rdm1(mo_coeff, mo_occ)
        make_rho = ni._gen_rho_evaluator(mol, dm0, hermi=1)[0]
        mem_now = lib.current_memory()[0]
        max_memory = max(2000, mf.max_memory*.8-mem_now)

        if xctype == 'LDA':
            ao_deriv = 0
            for ao, mask, weight, coords \
                    in ni.block_loop(mol, mf.grids, nao, ao_deriv, max_memory):
                rho0a = make_rho(0, ao, mask, 'LDA')
                rho0b = make_rho(1, ao, mask, 'LDA')
                fxc = ni.eval_xc(mf.xc, (rho0a,rho0b), 1, deriv=2)[2]
                u_u, u_d, d_d = fxc[0].T

                rho_o_a = lib.einsum('rp,pi->ri', ao, orbo_a)
                rho_v_a = lib.einsum('rp,pi->ri', ao, orbv_a)
                rho_o_b = lib.einsum('rp,pi->ri', ao, orbo_b)
                rho_v_b = lib.einsum('rp,pi->ri', ao, orbv_b)
                rho_ov_a = numpy.einsum('ri,ra->ria', rho_o_a, rho_v_a)
                rho_ov_b = numpy.einsum('ri,ra->ria', rho_o_b, rho_v_b)

                w_ov = numpy.einsum('ria,r->ria', rho_ov_a, weight*u_u)
                iajb = lib.einsum('ria,rjb->iajb', rho_ov_a, w_ov)
                a_aa += iajb
                b_aa += iajb

                w_ov = numpy.einsum('ria,r->ria', rho_ov_b, weight*u_d)
                iajb = lib.einsum('ria,rjb->iajb', rho_ov_a, w_ov)
                a_ab += iajb
                b_ab += iajb

                w_ov = numpy.einsum('ria,r->ria', rho_ov_b, weight*d_d)
                iajb = lib.einsum('ria,rjb->iajb', rho_ov_b, w_ov)
                a_bb += iajb
                b_bb += iajb

        elif xctype == 'GGA':
            ao_deriv = 1
            for ao, mask, weight, coords \
                    in ni.block_loop(mol, mf.grids, nao, ao_deriv, max_memory):
                rho0a = make_rho(0, ao, mask, 'GGA')
                rho0b = make_rho(1, ao, mask, 'GGA')
                vxc, fxc = ni.eval_xc(mf.xc, (rho0a,rho0b), 1, deriv=2)[1:3]
                uu, ud, dd = vxc[1].T
                u_u, u_d, d_d = fxc[0].T
                u_uu, u_ud, u_dd, d_uu, d_ud, d_dd = fxc[1].T
                uu_uu, uu_ud, uu_dd, ud_ud, ud_dd, dd_dd = fxc[2].T

                rho_o_a = lib.einsum('xrp,pi->xri', ao, orbo_a)
                rho_v_a = lib.einsum('xrp,pi->xri', ao, orbv_a)
                rho_o_b = lib.einsum('xrp,pi->xri', ao, orbo_b)
                rho_v_b = lib.einsum('xrp,pi->xri', ao, orbv_b)
                rho_ov_a = numpy.einsum('xri,ra->xria', rho_o_a, rho_v_a[0])
                rho_ov_b = numpy.einsum('xri,ra->xria', rho_o_b, rho_v_b[0])
                rho_ov_a[1:4] += numpy.einsum('ri,xra->xria', rho_o_a[0], rho_v_a[1:4])
                rho_ov_b[1:4] += numpy.einsum('ri,xra->xria', rho_o_b[0], rho_v_b[1:4])
                # sigma1 ~ \nabla(\rho_\alpha+\rho_\beta) dot \nabla(|b><j|) z_{bj}
                a0a1 = numpy.einsum('xr,xria->ria', rho0a[1:4], rho_ov_a[1:4])
                a0b1 = numpy.einsum('xr,xria->ria', rho0a[1:4], rho_ov_b[1:4])
                b0a1 = numpy.einsum('xr,xria->ria', rho0b[1:4], rho_ov_a[1:4])
                b0b1 = numpy.einsum('xr,xria->ria', rho0b[1:4], rho_ov_b[1:4])

                w_ov = numpy.empty_like(rho_ov_a)
                w_ov[0]  = numpy.einsum('r,ria->ria', u_u, rho_ov_a[0])
                w_ov[0] += numpy.einsum('r,ria->ria', 2*u_uu, a0a1)
                w_ov[0] += numpy.einsum('r,ria->ria',   u_ud, b0a1)
                f_ov_a = numpy.einsum('r,ria->ria', 4*uu_uu, a0a1)
                f_ov_b = numpy.einsum('r,ria->ria', 2*uu_ud, a0a1)
                f_ov_a+= numpy.einsum('r,ria->ria', 2*uu_ud, b0a1)
                f_ov_b+= numpy.einsum('r,ria->ria',   ud_ud, b0a1)
                f_ov_a+= numpy.einsum('r,ria->ria', 2*u_uu, rho_ov_a[0])
                f_ov_b+= numpy.einsum('r,ria->ria',   u_ud, rho_ov_a[0])
                w_ov[1:] = numpy.einsum('ria,xr->xria', f_ov_a, rho0a[1:4])
                w_ov[1:]+= numpy.einsum('ria,xr->xria', f_ov_b, rho0b[1:4])
                w_ov[1:]+= numpy.einsum('r,xria->xria', 2*uu, rho_ov_a[1:4])
                w_ov *= weight[:,None,None]
                iajb = lib.einsum('xria,xrjb->iajb', rho_ov_a, w_ov)
                a_aa += iajb
                b_aa += iajb

                w_ov = numpy.empty_like(rho_ov_b)
                w_ov[0]  = numpy.einsum('r,ria->ria', d_d, rho_ov_b[0])
                w_ov[0] += numpy.einsum('r,ria->ria', 2*d_dd, b0b1)
                w_ov[0] += numpy.einsum('r,ria->ria',   d_ud, a0b1)
                f_ov_b = numpy.einsum('r,ria->ria', 4*dd_dd, b0b1)
                f_ov_a = numpy.einsum('r,ria->ria', 2*ud_dd, b0b1)
                f_ov_b+= numpy.einsum('r,ria->ria', 2*ud_dd, a0b1)
                f_ov_a+= numpy.einsum('r,ria->ria',   ud_ud, a0b1)
                f_ov_b+= numpy.einsum('r,ria->ria', 2*d_dd, rho_ov_b[0])
                f_ov_a+= numpy.einsum('r,ria->ria',   d_ud, rho_ov_b[0])
                w_ov[1:] = numpy.einsum('ria,xr->xria', f_ov_a, rho0a[1:4])
                w_ov[1:]+= numpy.einsum('ria,xr->xria', f_ov_b, rho0b[1:4])
                w_ov[1:]+= numpy.einsum('r,xria->xria', 2*dd, rho_ov_b[1:4])
                w_ov *= weight[:,None,None]
                iajb = lib.einsum('xria,xrjb->iajb', rho_ov_b, w_ov)
                a_bb += iajb
                b_bb += iajb

                w_ov = numpy.empty_like(rho_ov_b)
                w_ov[0]  = numpy.einsum('r,ria->ria', u_d, rho_ov_b[0])
                w_ov[0] += numpy.einsum('r,ria->ria', 2*u_dd, b0b1)
                w_ov[0] += numpy.einsum('r,ria->ria',   u_ud, a0b1)
                f_ov_a = numpy.einsum('r,ria->ria', 4*uu_dd, b0b1)
                f_ov_b = numpy.einsum('r,ria->ria', 2*ud_dd, b0b1)
                f_ov_a+= numpy.einsum('r,ria->ria', 2*uu_ud, a0b1)
                f_ov_b+= numpy.einsum('r,ria->ria',   ud_ud, a0b1)
                f_ov_a+= numpy.einsum('r,ria->ria', 2*d_uu, rho_ov_b[0])
                f_ov_b+= numpy.einsum('r,ria->ria',   d_ud, rho_ov_b[0])
                w_ov[1:] = numpy.einsum('ria,xr->xria', f_ov_a, rho0a[1:4])
                w_ov[1:]+= numpy.einsum('ria,xr->xria', f_ov_b, rho0b[1:4])
                w_ov[1:]+= numpy.einsum('r,xria->xria', ud, rho_ov_b[1:4])
                w_ov *= weight[:,None,None]
                iajb = lib.einsum('xria,xrjb->iajb', rho_ov_a, w_ov)
                a_ab += iajb
                b_ab += iajb

        elif xctype == 'NLC':
            raise NotImplementedError('NLC')
        elif xctype == 'MGGA':
            raise NotImplementedError('meta-GGA')

    else:
        add_hf_(a, b)

    return a, b

def get_nto(tdobj, state=1, threshold=OUTPUT_THRESHOLD, verbose=None):
    r'''
    Natural transition orbital analysis.

    The natural transition density matrix between ground state and excited
    state :math:`Tia = \langle \Psi_{ex} | i a^\dagger | \Psi_0 \rangle` can
    be transformed to diagonal form through SVD
    :math:`T = O \sqrt{\lambda} V^\dagger`. O and V are occupied and virtual
    natural transition orbitals. The diagonal elements :math:`\lambda` are the
    weights of the occupied-virtual orbital pair in the excitation.

    Ref: Martin, R. L., JCP, 118, 4775-4777

    Note in the TDHF/TDDFT calculations, the excitation part (X) is
    interpreted as the CIS coefficients and normalized to 1. The de-excitation
    part (Y) is ignored.

    Args:
        state : int
            Excited state ID.  state = 1 means the first excited state.
            If state < 0, state ID is counted from the last excited state.

    Kwargs:
        threshold : float
            Above which the NTO coefficients will be printed in the output.

    Returns:
        A list (weights, NTOs).  NTOs are natural orbitals represented in AO
        basis. The first N_occ NTOs are occupied NTOs and the rest are virtual
        NTOs.
    '''
    if state == 0:
        logger.warn(tdobj, 'Excited state starts from 1. '
                    'Set state=1 for first excited state.')
        state_id = state
    elif state < 0:
        state_id = state
    else:
        state_id = state - 1

    mol = tdobj.mol
    mo_coeff = tdobj._scf.mo_coeff
    mo_occ = tdobj._scf.mo_occ
    orbo_a = mo_coeff[0][:,mo_occ[0]==1]
    orbv_a = mo_coeff[0][:,mo_occ[0]==0]
    orbo_b = mo_coeff[1][:,mo_occ[1]==1]
    orbv_b = mo_coeff[1][:,mo_occ[1]==0]
    nocc_a = orbo_a.shape[1]
    nvir_a = orbv_a.shape[1]
    nocc_b = orbo_b.shape[1]
    nvir_b = orbv_b.shape[1]

    cis_t1a, cis_t1b = tdobj.xy[state_id][0]
    norm = numpy.linalg.norm(cis_t1a)**2 + numpy.linalg.norm(cis_t1b)**2
    cis_t1a *= 1. / norm
    cis_t1b *= 1. / norm

    if mol.symmetry:
        orbsyma, orbsymb = uhf_symm.get_orbsym(mol, mo_coeff)
        o_sym_a = orbsyma[mo_occ[0]==1]
        v_sym_a = orbsyma[mo_occ[0]==0]
        o_sym_b = orbsymb[mo_occ[1]==1]
        v_sym_b = orbsymb[mo_occ[1]==0]
        nto_o_a = numpy.eye(nocc_a)
        nto_v_a = numpy.eye(nvir_a)
        nto_o_b = numpy.eye(nocc_b)
        nto_v_b = numpy.eye(nvir_b)
        weights_o_a = numpy.zeros(nocc_a)
        weights_v_a = numpy.zeros(nvir_a)
        weights_o_b = numpy.zeros(nocc_b)
        weights_v_b = numpy.zeros(nvir_b)

        for ir in set(orbsyma):
            idx = numpy.where(o_sym_a == ir)[0]
            if idx.size > 0:
                dm_oo = numpy.dot(cis_t1a[idx], cis_t1a[idx].T)
                weights_o_a[idx], nto_o_a[idx[:,None],idx] = numpy.linalg.eigh(dm_oo)

            idx = numpy.where(v_sym_a == ir)[0]
            if idx.size > 0:
                dm_vv = numpy.dot(cis_t1a[:,idx].T, cis_t1a[:,idx])
                weights_v_a[idx], nto_v_a[idx[:,None],idx] = numpy.linalg.eigh(dm_vv)

        for ir in set(orbsymb):
            idx = numpy.where(o_sym_b == ir)[0]
            if idx.size > 0:
                dm_oo = numpy.dot(cis_t1b[idx], cis_t1b[idx].T)
                weights_o_b[idx], nto_o_b[idx[:,None],idx] = numpy.linalg.eigh(dm_oo)

            idx = numpy.where(v_sym_b == ir)[0]
            if idx.size > 0:
                dm_vv = numpy.dot(cis_t1b[:,idx].T, cis_t1b[:,idx])
                weights_v_b[idx], nto_v_b[idx[:,None],idx] = numpy.linalg.eigh(dm_vv)

        def sort(weights, nto, sym):
            # weights in descending order
            idx = numpy.argsort(-weights)
            weights = weights[idx]
            nto = nto[:,idx]
            sym = sym[idx]
            return weights, nto, sym

        weights_o_a, nto_o_a, o_sym_a = sort(weights_o_a, nto_o_a, o_sym_a)
        weights_v_a, nto_v_a, v_sym_a = sort(weights_v_a, nto_v_a, v_sym_a)
        weights_o_b, nto_o_b, o_sym_b = sort(weights_o_b, nto_o_b, o_sym_b)
        weights_v_b, nto_v_b, v_sym_b = sort(weights_v_b, nto_v_b, v_sym_b)

        nto_orbsyma = numpy.hstack((o_sym_a, v_sym_a))
        nto_orbsymb = numpy.hstack((o_sym_b, v_sym_b))

        if nocc_a < nvir_a:
            weights_a = weights_o_a
        else:
            weights_a = weights_v_a
        if nocc_b < nvir_b:
            weights_b = weights_o_b
        else:
            weights_b = weights_v_b

    else:
        nto_o_a, w_a, nto_v_aT = numpy.linalg.svd(cis_t1a)
        nto_o_b, w_b, nto_v_bT = numpy.linalg.svd(cis_t1b)
        nto_v_a = nto_v_aT.conj().T
        nto_v_b = nto_v_bT.conj().T
        weights_a = w_a**2
        weights_b = w_b**2
        nto_orbsyma = nto_orbsymb = None

    def _set_phase_(c):
        idx = numpy.argmax(abs(c.real), axis=0)
        c[:,c[idx,numpy.arange(c.shape[1])].real<0] *= -1
    _set_phase_(nto_o_a)
    _set_phase_(nto_o_b)
    _set_phase_(nto_v_a)
    _set_phase_(nto_v_b)

    occupied_nto_a = numpy.dot(orbo_a, nto_o_a)
    occupied_nto_b = numpy.dot(orbo_b, nto_o_b)
    virtual_nto_a = numpy.dot(orbv_a, nto_v_a)
    virtual_nto_b = numpy.dot(orbv_b, nto_v_b)
    nto_coeff = (numpy.hstack((occupied_nto_a, virtual_nto_a)),
                 numpy.hstack((occupied_nto_b, virtual_nto_b)))

    if mol.symmetry:
        nto_coeff = (lib.tag_array(nto_coeff[0], orbsym=nto_orbsyma),
                     lib.tag_array(nto_coeff[1], orbsym=nto_orbsymb))

    log = logger.new_logger(tdobj, verbose)
    if log.verbose >= logger.INFO:
        log.info('State %d: %g eV  NTO largest component %s',
                 state_id+1, tdobj.e[state_id]*nist.HARTREE2EV,
                 weights_a[0]+weights_b[0])
        fmt = '%' + str(lib.param.OUTPUT_DIGITS) + 'f (MO #%d)'
        o_idx_a = numpy.where(abs(nto_o_a[:,0]) > threshold)[0]
        v_idx_a = numpy.where(abs(nto_v_a[:,0]) > threshold)[0]
        o_idx_b = numpy.where(abs(nto_o_b[:,0]) > threshold)[0]
        v_idx_b = numpy.where(abs(nto_v_b[:,0]) > threshold)[0]
        log.info('    alpha occ-NTO: ' +
                 ' + '.join([(fmt % (nto_o_a[i,0], i+MO_BASE))
                             for i in o_idx_a]))
        log.info('    alpha vir-NTO: ' +
                 ' + '.join([(fmt % (nto_v_a[i,0], i+MO_BASE+nocc_a))
                             for i in v_idx_a]))
        log.info('    beta occ-NTO: ' +
                 ' + '.join([(fmt % (nto_o_b[i,0], i+MO_BASE))
                             for i in o_idx_b]))
        log.info('    beta vir-NTO: ' +
                 ' + '.join([(fmt % (nto_v_b[i,0], i+MO_BASE+nocc_b))
                             for i in v_idx_b]))
    return (weights_a, weights_b), nto_coeff


def analyze(tdobj, verbose=None):
    log = logger.new_logger(tdobj, verbose)
    mol = tdobj.mol
    mo_coeff = tdobj._scf.mo_coeff
    mo_occ = tdobj._scf.mo_occ
    nocc_a = numpy.count_nonzero(mo_occ[0] == 1)
    nocc_b = numpy.count_nonzero(mo_occ[1] == 1)

    e_ev = numpy.asarray(tdobj.e) * nist.HARTREE2EV
    e_wn = numpy.asarray(tdobj.e) * nist.HARTREE2WAVENUMBER
    wave_length = 1e7/e_wn

    log.note('\n** Excitation energies and oscillator strengths **')

    if mol.symmetry:
        orbsyma, orbsymb = uhf_symm.get_orbsym(mol, mo_coeff)
        x_syma = symm.direct_prod(orbsyma[mo_occ[0]==1], orbsyma[mo_occ[0]==0], mol.groupname)
        x_symb = symm.direct_prod(orbsymb[mo_occ[1]==1], orbsymb[mo_occ[1]==0], mol.groupname)
    else:
        x_syma = None

    f_oscillator = tdobj.oscillator_strength()
    for i, ei in enumerate(tdobj.e):
        x, y = tdobj.xy[i]
        if x_syma is None:
            log.note('Excited State %3d: %12.5f eV %9.2f nm  f=%.4f',
                     i+1, e_ev[i], wave_length[i], f_oscillator[i])
        else:
            wfnsyma = rhf.analyze_wfnsym(tdobj, x_syma, x[0])
            wfnsymb = rhf.analyze_wfnsym(tdobj, x_symb, x[1])
            if wfnsyma == wfnsymb:
                wfnsym = wfnsyma
            else:
                wfnsym = '???'
            log.note('Excited State %3d: %4s %12.5f eV %9.2f nm  f=%.4f',
                     i+1, wfnsym, e_ev[i], wave_length[i], f_oscillator[i])

        if log.verbose >= logger.INFO:
            for o, v in zip(* numpy.where(abs(x[0]) > 0.1)):
                log.info('    %4da -> %4da %12.5f',
                         o+MO_BASE, v+MO_BASE+nocc_a, x[0][o,v])
            for o, v in zip(* numpy.where(abs(x[1]) > 0.1)):
                log.info('    %4db -> %4db %12.5f',
                         o+MO_BASE, v+MO_BASE+nocc_b, x[1][o,v])

    if log.verbose >= logger.INFO:
        log.info('\n** Transition electric dipole moments (AU) **')
        log.info('state          X           Y           Z        Dip. S.      Osc.')
        trans_dip = tdobj.transition_dipole()
        for i, ei in enumerate(tdobj.e):
            dip = trans_dip[i]
            log.info('%3d    %11.4f %11.4f %11.4f %11.4f %11.4f',
                     i+1, dip[0], dip[1], dip[2], numpy.dot(dip, dip),
                     f_oscillator[i])

        log.info('\n** Transition velocity dipole moments (imaginary part, AU) **')
        log.info('state          X           Y           Z        Dip. S.      Osc.')
        trans_v = tdobj.transition_velocity_dipole()
        f_v = tdobj.oscillator_strength(gauge='velocity', order=0)
        for i, ei in enumerate(tdobj.e):
            v = trans_v[i]
            log.info('%3d    %11.4f %11.4f %11.4f %11.4f %11.4f',
                     i+1, v[0], v[1], v[2], numpy.dot(v, v), f_v[i])

        log.info('\n** Transition magnetic dipole moments (imaginary part, AU) **')
        log.info('state          X           Y           Z')
        trans_m = tdobj.transition_magnetic_dipole()
        for i, ei in enumerate(tdobj.e):
            m = trans_m[i]
            log.info('%3d    %11.4f %11.4f %11.4f',
                     i+1, m[0], m[1], m[2])
    return tdobj


def _contract_multipole(tdobj, ints, hermi=True, xy=None):
    if xy is None: xy = tdobj.xy
    mo_coeff = tdobj._scf.mo_coeff
    mo_occ = tdobj._scf.mo_occ
    orbo_a = mo_coeff[0][:,mo_occ[0]==1]
    orbv_a = mo_coeff[0][:,mo_occ[0]==0]
    orbo_b = mo_coeff[1][:,mo_occ[1]==1]
    orbv_b = mo_coeff[1][:,mo_occ[1]==0]

    ints_a = numpy.einsum('...pq,pi,qj->...ij', ints, orbo_a.conj(), orbv_a)
    ints_b = numpy.einsum('...pq,pi,qj->...ij', ints, orbo_b.conj(), orbv_b)
    pol = [(numpy.einsum('...ij,ij->...', ints_a, x[0]) +
            numpy.einsum('...ij,ij->...', ints_b, x[1])) for x,y in xy]
    pol = numpy.array(pol)
    y = xy[0][1]
    if isinstance(y[0], numpy.ndarray):
        pol_y = [(numpy.einsum('...ij,ij->...', ints_a, y[0]) +
                  numpy.einsum('...ij,ij->...', ints_b, y[1])) for x,y in xy]
        if hermi:
            pol += pol_y
        else:  # anti-Hermitian
            pol -= pol_y
    return pol


class TDMixin(rhf.TDMixin):

    def dump_flags(self, verbose=None):
        log = logger.new_logger(self, verbose)
        log.info('\n')
        log.info('******** %s for %s ********',
                 self.__class__, self._scf.__class__)
        log.info('nstates = %d', self.nstates)
        log.info('wfnsym = %s', self.wfnsym)
        log.info('conv_tol = %g', self.conv_tol)
        log.info('eigh lindep = %g', self.lindep)
        log.info('eigh level_shift = %g', self.level_shift)
        log.info('eigh max_space = %d', self.max_space)
        log.info('eigh max_cycle = %d', self.max_cycle)
        log.info('chkfile = %s', self.chkfile)
        log.info('max_memory %d MB (current use %d MB)',
                 self.max_memory, lib.current_memory()[0])
        if not self._scf.converged:
            log.warn('Ground state SCF is not converged')
        log.info('\n')
        return self

    @lib.with_doc(get_ab.__doc__)
    def get_ab(self, mf=None):
        if mf is None: mf = self._scf
        return get_ab(mf)

    analyze = analyze
    get_nto = get_nto
    _contract_multipole = _contract_multipole  # needed by transition dipoles

    def nuc_grad_method(self):
        from pyscf.grad import tduhf
        return tduhf.Gradients(self)


@lib.with_doc(rhf.TDA.__doc__)
class TDA(TDMixin):
    def gen_vind(self, mf):
        '''Compute Ax'''
        return gen_tda_hop(mf, wfnsym=self.wfnsym)

    def init_guess(self, mf, nstates=None, wfnsym=None):
        if nstates is None: nstates = self.nstates
        if wfnsym is None: wfnsym = self.wfnsym

        mol = mf.mol
        mo_energy = mf.mo_energy
        mo_occ = mf.mo_occ
        occidxa = numpy.where(mo_occ[0]>0)[0]
        occidxb = numpy.where(mo_occ[1]>0)[0]
        viridxa = numpy.where(mo_occ[0]==0)[0]
        viridxb = numpy.where(mo_occ[1]==0)[0]
        e_ia_a = (mo_energy[0][viridxa,None] - mo_energy[0][occidxa]).T
        e_ia_b = (mo_energy[1][viridxb,None] - mo_energy[1][occidxb]).T
        e_ia_max = max(e_ia_a.max(), e_ia_b.max())

        if wfnsym is not None and mol.symmetry:
            if isinstance(wfnsym, str):
                wfnsym = symm.irrep_name2id(mol.groupname, wfnsym)
            orbsyma, orbsymb = uhf_symm.get_orbsym(mol, mf.mo_coeff)
            wfnsym = wfnsym % 10  # convert to D2h subgroup
            orbsyma_in_d2h = numpy.asarray(orbsyma) % 10
            orbsymb_in_d2h = numpy.asarray(orbsymb) % 10
            e_ia_a[(orbsyma_in_d2h[occidxa,None] ^ orbsyma_in_d2h[viridxa]) != wfnsym] = 1e99
            e_ia_b[(orbsymb_in_d2h[occidxb,None] ^ orbsymb_in_d2h[viridxb]) != wfnsym] = 1e99

        e_ia = numpy.hstack((e_ia_a.ravel(), e_ia_b.ravel()))
        e_ia_max = e_ia.max()
        nov = e_ia.size
        nstates = min(nstates, nov)
        e_threshold = min(e_ia_max, e_ia[numpy.argsort(e_ia)[nstates-1]])
        # Handle degeneracy
        e_threshold += 1e-6

        idx = numpy.where(e_ia <= e_threshold)[0]
        x0 = numpy.zeros((idx.size, nov))
        for i, j in enumerate(idx):
            x0[i, j] = 1  # Koopmans' excitations
        return x0

    def kernel(self, x0=None, nstates=None):
        '''TDA diagonalization solver
        '''
        cpu0 = (logger.process_clock(), logger.perf_counter())
        self.check_sanity()
        self.dump_flags()
        if nstates is None:
            nstates = self.nstates
        else:
            self.nstates = nstates
        log = logger.Logger(self.stdout, self.verbose)

        vind, hdiag = self.gen_vind(self._scf)
        precond = self.get_precond(hdiag)
        if x0 is None:
            x0 = self.init_guess(self._scf, self.nstates)

        def pickeig(w, v, nroots, envs):
            idx = numpy.where(w > POSTIVE_EIG_THRESHOLD)[0]
            return w[idx], v[:,idx], idx

        self.converged, self.e, x1 = \
                lib.davidson1(vind, x0, precond,
                              tol=self.conv_tol,
                              nroots=nstates, lindep=self.lindep,
                              max_cycle=self.max_cycle,
                              max_space=self.max_space, pick=pickeig,
                              verbose=log)

        nmo = self._scf.mo_occ[0].size
        nocca = (self._scf.mo_occ[0]>0).sum()
        noccb = (self._scf.mo_occ[1]>0).sum()
        nvira = nmo - nocca
        nvirb = nmo - noccb
        self.xy = [((xi[:nocca*nvira].reshape(nocca,nvira),  # X_alpha
                     xi[nocca*nvira:].reshape(noccb,nvirb)), # X_beta
                    (0, 0))  # (Y_alpha, Y_beta)
                   for xi in x1]

        if self.chkfile:
            lib.chkfile.save(self.chkfile, 'tddft/e', self.e)
            lib.chkfile.save(self.chkfile, 'tddft/xy', self.xy)

        log.timer('TDA', *cpu0)
        self._finalize()
        return self.e, self.xy

CIS = TDA


def gen_tdhf_operation(mf, fock_ao=None, singlet=True, wfnsym=None):
    '''Generate function to compute

    [ A  B][X]
    [-B -A][Y]
    '''
    mol = mf.mol
    mo_coeff = mf.mo_coeff
    assert(mo_coeff[0].dtype == numpy.double)
    mo_energy = mf.mo_energy
    mo_occ = mf.mo_occ
    nao, nmo = mo_coeff[0].shape
    occidxa = numpy.where(mo_occ[0]>0)[0]
    occidxb = numpy.where(mo_occ[1]>0)[0]
    viridxa = numpy.where(mo_occ[0]==0)[0]
    viridxb = numpy.where(mo_occ[1]==0)[0]
    nocca = len(occidxa)
    noccb = len(occidxb)
    nvira = len(viridxa)
    nvirb = len(viridxb)
    orboa = mo_coeff[0][:,occidxa]
    orbob = mo_coeff[1][:,occidxb]
    orbva = mo_coeff[0][:,viridxa]
    orbvb = mo_coeff[1][:,viridxb]

    if wfnsym is not None and mol.symmetry:
        if isinstance(wfnsym, str):
            wfnsym = symm.irrep_name2id(mol.groupname, wfnsym)
        orbsyma, orbsymb = uhf_symm.get_orbsym(mol, mo_coeff)
        wfnsym = wfnsym % 10  # convert to D2h subgroup
        orbsyma_in_d2h = numpy.asarray(orbsyma) % 10
        orbsymb_in_d2h = numpy.asarray(orbsymb) % 10
        sym_forbida = (orbsyma_in_d2h[occidxa,None] ^ orbsyma_in_d2h[viridxa]) != wfnsym
        sym_forbidb = (orbsymb_in_d2h[occidxb,None] ^ orbsymb_in_d2h[viridxb]) != wfnsym
        sym_forbid = numpy.hstack((sym_forbida.ravel(), sym_forbidb.ravel()))

    e_ia_a = mo_energy[0][viridxa] - mo_energy[0][occidxa,None]
    e_ia_b = mo_energy[1][viridxb] - mo_energy[1][occidxb,None]
    e_ia = hdiag = numpy.hstack((e_ia_a.ravel(), e_ia_b.ravel()))
    if wfnsym is not None and mol.symmetry:
        hdiag[sym_forbid] = 0
    hdiag = numpy.hstack((hdiag, -hdiag))

    mem_now = lib.current_memory()[0]
    max_memory = max(2000, mf.max_memory*.8-mem_now)
    vresp = mf.gen_response(hermi=0, max_memory=max_memory)

    def vind(xys):
        nz = len(xys)
        xys = numpy.asarray(xys).reshape(nz,2,-1)
        if wfnsym is not None and mol.symmetry:
            # shape(nz,2,-1): 2 ~ X,Y
            xys = numpy.copy(xys)
            xys[:,:,sym_forbid] = 0

        xs, ys = xys.transpose(1,0,2)
        xa = xs[:,:nocca*nvira].reshape(nz,nocca,nvira)
        xb = xs[:,nocca*nvira:].reshape(nz,noccb,nvirb)
        ya = ys[:,:nocca*nvira].reshape(nz,nocca,nvira)
        yb = ys[:,nocca*nvira:].reshape(nz,noccb,nvirb)
        # dms = AX + BY
        dmsa  = lib.einsum('xov,po,qv->xpq', xa, orboa, orbva.conj())
        dmsa += lib.einsum('xov,pv,qo->xpq', ya, orbva, orboa.conj())
        dmsb  = lib.einsum('xov,po,qv->xpq', xb, orbob, orbvb.conj())
        dmsb += lib.einsum('xov,pv,qo->xpq', yb, orbvb, orbob.conj())

        v1ao = vresp(numpy.asarray((dmsa,dmsb)))

        v1aov = lib.einsum('xpq,po,qv->xov', v1ao[0], orboa.conj(), orbva)
        v1bov = lib.einsum('xpq,po,qv->xov', v1ao[1], orbob.conj(), orbvb)
        v1avo = lib.einsum('xpq,pv,qo->xov', v1ao[0], orbva.conj(), orboa)
        v1bvo = lib.einsum('xpq,pv,qo->xov', v1ao[1], orbvb.conj(), orbob)

        v1ov = xs * e_ia  # AX
        v1vo = ys * e_ia  # AY
        v1ov[:,:nocca*nvira] += v1aov.reshape(nz,-1)
        v1vo[:,:nocca*nvira] += v1avo.reshape(nz,-1)
        v1ov[:,nocca*nvira:] += v1bov.reshape(nz,-1)
        v1vo[:,nocca*nvira:] += v1bvo.reshape(nz,-1)
        if wfnsym is not None and mol.symmetry:
            v1ov[:,sym_forbid] = 0
            v1vo[:,sym_forbid] = 0
        hx = numpy.hstack((v1ov, -v1vo))
        return hx

    return vind, hdiag


class TDHF(TDMixin):
    @lib.with_doc(gen_tdhf_operation.__doc__)
    def gen_vind(self, mf):
        return gen_tdhf_operation(mf, singlet=self.singlet, wfnsym=self.wfnsym)

    def init_guess(self, mf, nstates=None, wfnsym=None):
        x0 = TDA.init_guess(self, mf, nstates, wfnsym)
        y0 = numpy.zeros_like(x0)
        return numpy.hstack((x0,y0))

    def kernel(self, x0=None, nstates=None):
        '''TDHF diagonalization with non-Hermitian eigenvalue solver
        '''
        cpu0 = (logger.process_clock(), logger.perf_counter())
        self.check_sanity()
        self.dump_flags()
        if nstates is None:
            nstates = self.nstates
        else:
            self.nstates = nstates

        log = logger.Logger(self.stdout, self.verbose)

        vind, hdiag = self.gen_vind(self._scf)
        precond = self.get_precond(hdiag)
        if x0 is None:
            x0 = self.init_guess(self._scf, self.nstates)

        # We only need positive eigenvalues
        def pickeig(w, v, nroots, envs):
            realidx = numpy.where((abs(w.imag) < REAL_EIG_THRESHOLD) &
                                  (w.real > POSTIVE_EIG_THRESHOLD))[0]
            return lib.linalg_helper._eigs_cmplx2real(w, v, realidx,
                                                      real_eigenvectors=True)

        self.converged, w, x1 = \
                lib.davidson_nosym1(vind, x0, precond,
                                    tol=self.conv_tol,
                                    nroots=nstates, lindep=self.lindep,
                                    max_cycle=self.max_cycle,
                                    max_space=self.max_space, pick=pickeig,
                                    verbose=log)

        nmo = self._scf.mo_occ[0].size
        nocca = (self._scf.mo_occ[0]>0).sum()
        noccb = (self._scf.mo_occ[1]>0).sum()
        nvira = nmo - nocca
        nvirb = nmo - noccb
        e = []
        xy = []
        for i, z in enumerate(x1):
            x, y = z.reshape(2,-1)
            norm = lib.norm(x)**2 - lib.norm(y)**2
            if norm > 0:
                norm = 1/numpy.sqrt(norm)
                e.append(w[i])
                xy.append(((x[:nocca*nvira].reshape(nocca,nvira) * norm,  # X_alpha
                            x[nocca*nvira:].reshape(noccb,nvirb) * norm), # X_beta
                           (y[:nocca*nvira].reshape(nocca,nvira) * norm,  # Y_alpha
                            y[nocca*nvira:].reshape(noccb,nvirb) * norm)))# Y_beta
        self.e = numpy.array(e)
        self.xy = xy

        if self.chkfile:
            lib.chkfile.save(self.chkfile, 'tddft/e', self.e)
            lib.chkfile.save(self.chkfile, 'tddft/xy', self.xy)

        log.timer('TDDFT', *cpu0)
        self._finalize()
        return self.e, self.xy

RPA = TDUHF = TDHF

from pyscf import scf
scf.uhf.UHF.TDA = lib.class_as_method(TDA)
scf.uhf.UHF.TDHF = lib.class_as_method(TDHF)

del(OUTPUT_THRESHOLD)<|MERGE_RESOLUTION|>--- conflicted
+++ resolved
@@ -73,13 +73,8 @@
         sym_forbidb = (orbsymb_in_d2h[occidxb,None] ^ orbsymb_in_d2h[viridxb]) != wfnsym
         sym_forbid = numpy.hstack((sym_forbida.ravel(), sym_forbidb.ravel()))
 
-<<<<<<< HEAD
-    e_ia_a = (mo_energy[0][viridxa,None] - mo_energy[0][occidxa]).T
-    e_ia_b = (mo_energy[1][viridxb,None] - mo_energy[1][occidxb]).T
-=======
     e_ia_a = mo_energy[0][viridxa] - mo_energy[0][occidxa,None]
     e_ia_b = mo_energy[1][viridxb] - mo_energy[1][occidxb,None]
->>>>>>> 09834c8f
     e_ia = numpy.hstack((e_ia_a.reshape(-1), e_ia_b.reshape(-1)))
     hdiag = e_ia
     if wfnsym is not None and mol.symmetry:
