#!/usr/bin/env python
# Copyright 2014-2018 The PySCF Developers. All Rights Reserved.
#
# Licensed under the Apache License, Version 2.0 (the "License");
# you may not use this file except in compliance with the License.
# You may obtain a copy of the License at
#
#     http://www.apache.org/licenses/LICENSE-2.0
#
# Unless required by applicable law or agreed to in writing, software
# distributed under the License is distributed on an "AS IS" BASIS,
# WITHOUT WARRANTIES OR CONDITIONS OF ANY KIND, either express or implied.
# See the License for the specific language governing permissions and
# limitations under the License.
#
# Authors: Timothy Berkelbach <tim.berkelbach@gmail.com>
#          Qiming Sun <osirpt.sun@gmail.com>
#

'''
Non-relativistic Restricted Kohn-Sham for periodic systems at a single k-point

See Also:
    pyscf.pbc.dft.krks.py : Non-relativistic Restricted Kohn-Sham for periodic
                            systems with k-point sampling
'''

import time
import numpy
import pyscf.dft
from pyscf import lib
from pyscf.lib import logger
from pyscf.pbc.scf import hf as pbchf
from pyscf.pbc.scf import khf
from pyscf.pbc.dft import gen_grid
from pyscf.pbc.dft import numint
from pyscf.dft.rks import define_xc_
from pyscf.pbc.dft import multigrid
from pyscf import __config__


def get_veff(ks, cell=None, dm=None, dm_last=0, vhf_last=0, hermi=1,
             kpt=None, kpts_band=None):
    '''Coulomb + XC functional

    .. note::
        This function will change the ks object.

    Args:
        ks : an instance of :class:`RKS`
            XC functional are controlled by ks.xc attribute.  Attribute
            ks.grids might be initialized.
        dm : ndarray or list of ndarrays
            A density matrix or a list of density matrices

    Returns:
        matrix Veff = J + Vxc.  Veff can be a list matrices, if the input
        dm is a list of density matrices.
    '''
    if cell is None: cell = ks.cell
    if dm is None: dm = ks.make_rdm1()
    if kpt is None: kpt = ks.kpt
    t0 = (time.clock(), time.time())

    omega, alpha, hyb = ks._numint.rsh_and_hybrid_coeff(ks.xc, spin=cell.spin)
    hybrid = abs(hyb) > 1e-10

    if not hybrid and isinstance(ks.with_df, multigrid.MultiGridFFTDF):
        n, exc, vxc = multigrid.nr_rks(ks.with_df, ks.xc, dm, hermi,
                                       kpt.reshape(1,3), kpts_band,
                                       with_j=True, return_j=False)
        logger.debug(ks, 'nelec by numeric integration = %s', n)
        t0 = logger.timer(ks, 'vxc', *t0)
        return vxc

    ground_state = (isinstance(dm, numpy.ndarray) and dm.ndim == 2
                    and kpts_band is None)

# For UniformGrids, grids.coords does not indicate whehter grids are initialized
    if ks.grids.non0tab is None:
        ks.grids.build(with_non0tab=True)
        if (isinstance(ks.grids, gen_grid.BeckeGrids) and
            ks.small_rho_cutoff > 1e-20 and ground_state):
            ks.grids = prune_small_rho_grids_(ks, cell, dm, ks.grids, kpt)
        t0 = logger.timer(ks, 'setting up grids', *t0)

    if hermi == 2:  # because rho = 0
        n, exc, vxc = 0, 0, 0
    else:
        n, exc, vxc = ks._numint.nr_rks(cell, ks.grids, ks.xc, dm, 0,
                                        kpt, kpts_band)
        logger.debug(ks, 'nelec by numeric integration = %s', n)
        t0 = logger.timer(ks, 'vxc', *t0)

    if not hybrid:
        vj = ks.get_j(cell, dm, hermi, kpt, kpts_band)
        vxc += vj
    else:
        if getattr(ks.with_df, '_j_only', False):  # for GDF and MDF
            ks.with_df._j_only = False
        vj, vk = ks.get_jk(cell, dm, hermi, kpt, kpts_band)
        vxc += vj - vk * (hyb * .5)

        if ground_state:
            exc -= numpy.einsum('ij,ji', dm, vk).real * .5 * hyb*.5

    if ground_state:
        ecoul = numpy.einsum('ij,ji', dm, vj).real * .5
    else:
        ecoul = None

    vxc = lib.tag_array(vxc, ecoul=ecoul, exc=exc, vj=None, vk=None)
    return vxc

def _patch_df_beckegrids(density_fit):
<<<<<<< HEAD
    def new_df(self, auxbasis=None, mesh=None, with_df=None):
        mf = density_fit(self, auxbasis, mesh, with_df)
=======
    def new_df(self, auxbasis=None, with_df=None):
        mf = density_fit(self, auxbasis, with_df)
>>>>>>> 039605eb
        mf.with_df._j_only = True
        mf.grids = gen_grid.BeckeGrids(self.cell)
        mf.grids.level = getattr(__config__, 'pbc_dft_rks_RKS_grids_level',
                                 mf.grids.level)
        return mf
    return new_df

NELEC_ERROR_TOL = getattr(__config__, 'pbc_dft_rks_prune_error_tol', 0.02)
def prune_small_rho_grids_(ks, cell, dm, grids, kpts):
    rho = ks.get_rho(dm, grids, kpts)
    n = numpy.dot(rho, grids.weights)
    if abs(n-cell.nelectron) < NELEC_ERROR_TOL*n:
        rho *= grids.weights
        idx = abs(rho) > ks.small_rho_cutoff / grids.weights.size
        logger.debug(ks, 'Drop grids %d',
                     grids.weights.size - numpy.count_nonzero(idx))
        grids.coords  = numpy.asarray(grids.coords [idx], order='C')
        grids.weights = numpy.asarray(grids.weights[idx], order='C')
        grids.non0tab = grids.make_mask(cell, grids.coords)
    return grids

@lib.with_doc(pbchf.get_rho.__doc__)
def get_rho(mf, dm=None, grids=None, kpt=None):
    if dm is None: dm = mf.make_rdm1()
    if grids is None: grids = mf.grids
    if kpt is None: kpt = mf.kpt
    if isinstance(mf.with_df, multigrid.MultiGridFFTDF):
        rho = mf.with_df.get_rho(dm, kpt)
    else:
        rho = mf._numint.get_rho(mf.cell, dm, grids, kpt, mf.max_memory)
    return rho


class RKS(pbchf.RHF):
    '''RKS class adapted for PBCs.

    This is a literal duplication of the molecular RKS class with some `mol`
    variables replaced by `cell`.
    '''
    def __init__(self, cell, kpt=numpy.zeros(3)):
        pbchf.RHF.__init__(self, cell, kpt)
        _dft_common_init_(self)

    def dump_flags(self):
        pbchf.RHF.dump_flags(self)
        logger.info(self, 'XC functionals = %s', self.xc)
        self.grids.dump_flags()

    get_veff = get_veff
    energy_elec = pyscf.dft.rks.energy_elec
    get_rho = get_rho

    define_xc_ = define_xc_

    density_fit = _patch_df_beckegrids(pbchf.RHF.density_fit)
    mix_density_fit = _patch_df_beckegrids(pbchf.RHF.mix_density_fit)


def _dft_common_init_(mf):
    mf.xc = 'LDA,VWN'
    mf.grids = gen_grid.UniformGrids(mf.cell)
    # Use rho to filter grids
    mf.small_rho_cutoff = getattr(__config__,
                                  'pbc_dft_rks_RKS_small_rho_cutoff', 1e-7)
##################################################
# don't modify the following attributes, they are not input options
    # Note Do not refer to .with_df._numint because mesh/coords may be different
    if isinstance(mf, khf.KSCF):
        mf._numint = numint.KNumInt(mf.kpts)
    else:
        mf._numint = numint.NumInt()
    mf._keys = mf._keys.union(['xc', 'grids', 'small_rho_cutoff'])


if __name__ == '__main__':
    from pyscf.pbc import gto
    cell = gto.Cell()
    cell.unit = 'A'
    cell.atom = 'C 0.,  0.,  0.; C 0.8917,  0.8917,  0.8917'
    cell.a = '''0.      1.7834  1.7834
                1.7834  0.      1.7834
                1.7834  1.7834  0.    '''

    cell.basis = 'gth-szv'
    cell.pseudo = 'gth-pade'
    cell.verbose = 7
    cell.output = '/dev/null'
    cell.build()
    mf = RKS(cell)
    print(mf.kernel())<|MERGE_RESOLUTION|>--- conflicted
+++ resolved
@@ -113,13 +113,8 @@
     return vxc
 
 def _patch_df_beckegrids(density_fit):
-<<<<<<< HEAD
-    def new_df(self, auxbasis=None, mesh=None, with_df=None):
-        mf = density_fit(self, auxbasis, mesh, with_df)
-=======
     def new_df(self, auxbasis=None, with_df=None):
         mf = density_fit(self, auxbasis, with_df)
->>>>>>> 039605eb
         mf.with_df._j_only = True
         mf.grids = gen_grid.BeckeGrids(self.cell)
         mf.grids.level = getattr(__config__, 'pbc_dft_rks_RKS_grids_level',
