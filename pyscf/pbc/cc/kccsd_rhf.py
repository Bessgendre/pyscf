#!/usr/bin/env python
# Copyright 2014-2018 The PySCF Developers. All Rights Reserved.
#
# Licensed under the Apache License, Version 2.0 (the "License");
# you may not use this file except in compliance with the License.
# You may obtain a copy of the License at
#
#     http://www.apache.org/licenses/LICENSE-2.0
#
# Unless required by applicable law or agreed to in writing, software
# distributed under the License is distributed on an "AS IS" BASIS,
# WITHOUT WARRANTIES OR CONDITIONS OF ANY KIND, either express or implied.
# See the License for the specific language governing permissions and
# limitations under the License.
#
# Authors: James D. McClain
#          Timothy Berkelbach <tim.berkelbach@gmail.com>
#

import time
from functools import reduce
import numpy as np
import h5py

from pyscf import lib
import pyscf.ao2mo
from pyscf.lib import logger
import pyscf.cc
import pyscf.cc.ccsd
from pyscf.pbc import scf
from pyscf.pbc.mp.kmp2 import get_frozen_mask, get_nocc, get_nmo
from pyscf.pbc.cc import kintermediates_rhf as imdk
from pyscf.lib.parameters import LOOSE_ZERO_TOL, LARGE_DENOM
from pyscf.lib import linalg_helper
from pyscf.pbc.lib import kpts_helper
from pyscf.pbc.lib.kpts_helper import member, gamma_point
from pyscf import __config__

# einsum = np.einsum
einsum = lib.einsum


# This is restricted (R)CCSD
# Ref: Hirata, et al., J. Chem. Phys. 120, 2581 (2004)

<<<<<<< HEAD
def kernel(cc, eris, t1=None, t2=None, max_cycle=50, tol=1e-8, tolnormt=1e-6,
           max_memory=2000, verbose=logger.INFO):
    """Exactly the same as pyscf.cc.ccsd.kernel, which calls a
    *local* energy() function."""
    if isinstance(verbose, logger.Logger):
        log = verbose
    else:
        log = logger.Logger(cc.stdout, verbose)

    # assert(isinstance(eris, pyscf.cc.ccsd._ChemistsERIs))
    if t1 is None and t2 is None:
        t1, t2 = cc.init_amps(eris)[1:]
    elif t1 is None:
        nocc = cc.nocc
        nvir = cc.nmo - nocc
        t1 = numpy.zeros((nocc, nvir), eris.dtype)
    elif t2 is None:
        t2 = cc.init_amps(eris)[2]

    cput1 = cput0 = (time.clock(), time.time())
    nkpts, nocc, nvir = t1.shape
    eold = 0.0
    eccsd = 0.0
    if isinstance(cc.diis, lib.diis.DIIS):
        adiis = cc.diis
    elif cc.diis:
        adiis = lib.diis.DIIS(cc, cc.diis_file)
        adiis.space = cc.diis_space
    else:
        adiis = None

    conv = False
    for istep in range(max_cycle):
        t1new, t2new = cc.update_amps(t1, t2, eris)
        normt = cc.get_normt_diff(t1, t2, t1new, t2new)
        if cc.iterative_damping < 1.0:
            alpha = cc.iterative_damping
            t1new = (1 - alpha) * t1 + alpha * t1new
            t2new *= alpha
            t2new += (1 - alpha) * t2
        t1, t2 = t1new, t2new
        t1new = t2new = None
        t1, t2 = cc.run_diis(t1, t2, istep, normt, eccsd - eold, adiis)
        eold, eccsd = eccsd, cc.energy(t1, t2, eris)
        log.info('cycle = %d  E(KCCSD) = %.15g  dE = %.9g  norm(t1,t2) = %.6g',
                 istep, eccsd, eccsd - eold, normt)
        cput1 = log.timer('KCCSD iter', *cput1)
        if abs(eccsd - eold) < tol and normt < tolnormt:
            conv = True
            break
    log.timer('KCCSD', *cput0)
    return conv, eccsd, t1, t2
=======
kernel = pyscf.cc.ccsd.kernel
>>>>>>> 50c7c931


def get_normt_diff(cc, t1, t2, t1new, t2new):
    '''Calculates norm(t1 - t1new) + norm(t2 - t2new).'''
<<<<<<< HEAD
    return numpy.linalg.norm(t1new - t1) + numpy.linalg.norm(t2new - t2)

=======
    return np.linalg.norm(t1new-t1) + np.linalg.norm(t2new-t2)
>>>>>>> 50c7c931

def update_amps(cc, t1, t2, eris):
    time0 = time1 = time.clock(), time.time()
    log = logger.Logger(cc.stdout, cc.verbose)
    nkpts, nocc, nvir = t1.shape
    fock = eris.fock

    fov = fock[:, :nocc, nocc:]
    foo = fock[:, :nocc, :nocc]
    fvv = fock[:, nocc:, nocc:]

    kconserv = cc.khelper.kconserv

    Foo = imdk.cc_Foo(t1, t2, eris, kconserv)
    Fvv = imdk.cc_Fvv(t1, t2, eris, kconserv)
    Fov = imdk.cc_Fov(t1, t2, eris, kconserv)
    Loo = imdk.Loo(t1, t2, eris, kconserv)
    Lvv = imdk.Lvv(t1, t2, eris, kconserv)

    # Move energy terms to the other side
    for k in range(nkpts):
        Foo[k] -= np.diag(np.diag(foo[k]))
        Fvv[k] -= np.diag(np.diag(fvv[k]))
        Loo[k] -= np.diag(np.diag(foo[k]))
        Lvv[k] -= np.diag(np.diag(fvv[k]))
    time1 = log.timer_debug1('intermediates', *time1)

    # T1 equation
    t1new = np.array(fov).astype(t1.dtype).conj()

    for ka in range(nkpts):
        ki = ka
        # kc == ki; kk == ka
        t1new[ka] += -2. * einsum('kc,ka,ic->ia', fov[ki], t1[ka], t1[ki])
        t1new[ka] += einsum('ac,ic->ia', Fvv[ka], t1[ki])
        t1new[ka] += -einsum('ki,ka->ia', Foo[ki], t1[ka])

        tau_term = np.empty((nkpts, nocc, nocc, nvir, nvir), dtype=t1.dtype)
        for kk in range(nkpts):
            tau_term[kk] = 2 * t2[kk, ki, kk] - t2[ki, kk, kk].transpose(1, 0, 2, 3)
        tau_term[ka] += einsum('ic,ka->kica', t1[ki], t1[ka])

        for kk in range(nkpts):
            kc = kk
            t1new[ka] += einsum('kc,kica->ia', Fov[kc], tau_term[kk])

            t1new[ka] += einsum('akic,kc->ia', 2 * eris.voov[ka, kk, ki], t1[kc])
            t1new[ka] += einsum('kaic,kc->ia', -eris.ovov[kk, ka, ki], t1[kc])

            for kc in range(nkpts):
                kd = kconserv[ka, kc, kk]

                Svovv = 2 * eris.vovv[ka, kk, kc] - eris.vovv[ka, kk, kd].transpose(0, 1, 3, 2)
                tau_term_1 = t2[ki, kk, kc].copy()
                if ki == kc and kk == kd:
                    tau_term_1 += einsum('ic,kd->ikcd', t1[ki], t1[kk])
                t1new[ka] += einsum('akcd,ikcd->ia', Svovv, tau_term_1)

                # kk - ki + kl = kc
                #  => kl = ki - kk + kc
                kl = kconserv[ki, kk, kc]
                Sooov = 2 * eris.ooov[kk, kl, ki] - eris.ooov[kl, kk, ki].transpose(1, 0, 2, 3)
                tau_term_1 = t2[kk, kl, ka].copy()
                if kk == ka and kl == kc:
                    tau_term_1 += einsum('ka,lc->klac', t1[ka], t1[kc])
                t1new[ka] += -einsum('klic,klac->ia', Sooov, tau_term_1)
    time1 = log.timer_debug1('t1', *time1)

    # T2 equation
    t2new = np.empty_like(t2)
    for ki, kj, ka in kpts_helper.loop_kkk(nkpts):
        t2new[ki, kj, ka] = eris.oovv[ki, kj, ka].conj()

    mem_now = lib.current_memory()[0]
    if (nocc ** 4 * nkpts ** 3) * 16 / 1e6 + mem_now < cc.max_memory * .9:
        Woooo = imdk.cc_Woooo(t1, t2, eris, kconserv)
    else:
        fimd = lib.H5TmpFile()
        Woooo = fimd.create_dataset('oooo', (nkpts, nkpts, nkpts, nocc, nocc, nocc, nocc), t1.dtype.char)
        Woooo = imdk.cc_Woooo(t1, t2, eris, kconserv, Woooo)

    for ki, kj, ka in kpts_helper.loop_kkk(nkpts):
        # Chemist's notation for momentum conserving t2(ki,kj,ka,kb)
        kb = kconserv[ki, ka, kj]

        t2new_tmp = np.zeros((nocc, nocc, nvir, nvir), dtype=t2.dtype)
        for kl in range(nkpts):
            kk = kconserv[kj, kl, ki]
            tau_term = t2[kk, kl, ka].copy()
            if kl == kb and kk == ka:
                tau_term += einsum('ic,jd->ijcd', t1[ka], t1[kb])
            t2new_tmp += 0.5 * einsum('klij,klab->ijab', Woooo[kk, kl, ki], tau_term)
        t2new[ki, kj, ka] += t2new_tmp
        t2new[kj, ki, kb] += t2new_tmp.transpose(1, 0, 3, 2)
    Woooo = None
    fimd = None
    time1 = log.timer_debug1('t2 oooo', *time1)

<<<<<<< HEAD
    mem_now = lib.current_memory()[0]
    if (nvir ** 4 * nkpts ** 3) * 16 / 1e6 + mem_now < cc.max_memory * .9:
        Wvvvv = imdk.cc_Wvvvv(t1, t2, eris, kconserv)
    else:
        fimd = lib.H5TmpFile()
        Wvvvv = fimd.create_dataset('vvvv', (nkpts, nkpts, nkpts, nvir, nvir, nvir, nvir), t1.dtype.char)
        Wvvvv = imdk.cc_Wvvvv(t1, t2, eris, kconserv, Wvvvv)

    for ki, kj, ka in kpts_helper.loop_kkk(nkpts):
        kb = kconserv[ki, ka, kj]
        t2new_tmp = np.zeros((nocc, nocc, nvir, nvir), dtype=t2.dtype)
        for kc in range(nkpts):
            kd = kconserv[ka, kc, kb]
            tau_term = t2[ki, kj, kc].copy()
            if ki == kc and kj == kd:
                tau_term += einsum('ic,jd->ijcd', t1[ki], t1[kj])
            t2new_tmp += 0.5 * einsum('abcd,ijcd->ijab', Wvvvv[ka, kb, kc], tau_term)

        t2new_tmp += einsum('ac,ijcb->ijab', Lvv[ka], t2[ki, kj, ka])

        t2new_tmp += einsum('ki,kjab->ijab', -Loo[ki], t2[ki, kj, ka])
=======
    # einsum('abcd,ijcd->ijab', Wvvvv, tau)
    add_vvvv_(cc, t2new, t1, t2, eris)
    time1 = log.timer_debug1('t2 vvvv', *time1)

    for ki, kj, ka in kpts_helper.loop_kkk(nkpts):
        kb = kconserv[ki,ka,kj]

        t2new_tmp  = einsum('ac,ijcb->ijab', Lvv[ka],t2[ki,kj,ka])
        t2new_tmp += einsum('ki,kjab->ijab',-Loo[ki],t2[ki,kj,ka])
>>>>>>> 50c7c931

        kc = kconserv[ka, ki, kb]
        tmp2 = np.asarray(eris.vovv[kc, ki, kb]).transpose(3, 2, 1, 0).conj() \
               - einsum('kbic,ka->abic', eris.ovov[ka, kb, ki], t1[ka])
        t2new_tmp += einsum('abic,jc->ijab', tmp2, t1[kj])

<<<<<<< HEAD
        kk = kconserv[ki, ka, kj]
        tmp2 = np.asarray(eris.ooov[kj, ki, kk]).transpose(3, 2, 1, 0).conj() \
               + einsum('akic,jc->akij', eris.voov[ka, kk, ki], t1[kj])
        t2new_tmp -= einsum('akij,kb->ijab', tmp2, t1[kb])
        t2new[ki, kj, ka] += t2new_tmp
        t2new[kj, ki, kb] += t2new_tmp.transpose(1, 0, 3, 2)
    Wvvvv = None
    fimd = None
    time1 = log.timer_debug1('t2 vvvv', *time1)
=======
        kk = kconserv[ki,ka,kj]
        tmp2 = np.asarray(eris.ooov[kj,ki,kk]).transpose(3,2,1,0).conj() \
                + einsum('akic,jc->akij',eris.voov[ka,kk,ki],t1[kj])
        t2new_tmp -= einsum('akij,kb->ijab',tmp2,t1[kb])
        t2new[ki,kj,ka] += t2new_tmp
        t2new[kj,ki,kb] += t2new_tmp.transpose(1,0,3,2)
>>>>>>> 50c7c931

    mem_now = lib.current_memory()[0]
    if (nocc ** 2 * nvir ** 2 * nkpts ** 3) * 16 / 1e6 * 2 + mem_now < cc.max_memory * .9:
        Wvoov = imdk.cc_Wvoov(t1, t2, eris, kconserv)
        Wvovo = imdk.cc_Wvovo(t1, t2, eris, kconserv)
    else:
        fimd = lib.H5TmpFile()
        Wvoov = fimd.create_dataset('voov', (nkpts, nkpts, nkpts, nvir, nocc, nocc, nvir), t1.dtype.char)
        Wvovo = fimd.create_dataset('vovo', (nkpts, nkpts, nkpts, nvir, nocc, nvir, nocc), t1.dtype.char)
        Wvoov = imdk.cc_Wvoov(t1, t2, eris, kconserv, Wvoov)
        Wvovo = imdk.cc_Wvovo(t1, t2, eris, kconserv, Wvovo)

    for ki, kj, ka in kpts_helper.loop_kkk(nkpts):
        kb = kconserv[ki, ka, kj]
        t2new_tmp = np.zeros((nocc, nocc, nvir, nvir), dtype=t2.dtype)
        for kk in range(nkpts):
            kc = kconserv[ka, ki, kk]
            tmp_voov = 2. * Wvoov[ka, kk, ki] - Wvovo[ka, kk, kc].transpose(0, 1, 3, 2)
            t2new_tmp += einsum('akic,kjcb->ijab', tmp_voov, t2[kk, kj, kc])

            kc = kconserv[ka, ki, kk]
            t2new_tmp -= einsum('akic,kjbc->ijab', Wvoov[ka, kk, ki], t2[kk, kj, kb])

            kc = kconserv[kk, ka, kj]
            t2new_tmp -= einsum('bkci,kjac->ijab', Wvovo[kb, kk, kc], t2[kk, kj, ka])

        t2new[ki, kj, ka] += t2new_tmp
        t2new[kj, ki, kb] += t2new_tmp.transpose(1, 0, 3, 2)
    Wvoov = Wvovo = None
    fimd = None
    time1 = log.timer_debug1('t2 voov', *time1)

    for ki in range(nkpts):
        eia = foo[ki].diagonal()[:, None] - fvv[ki].diagonal()
        # When padding the occupied/virtual arrays, some fock elements will be zero
        eia[abs(eia) < LOOSE_ZERO_TOL] = LARGE_DENOM
        t1new[ki] /= eia

    for ki, kj, ka in kpts_helper.loop_kkk(nkpts):
        kb = kconserv[ki, ka, kj]
        eia = np.diagonal(foo[ki]).reshape(-1, 1) - np.diagonal(fvv[ka])
        ejb = np.diagonal(foo[kj]).reshape(-1, 1) - np.diagonal(fvv[kb])
        eijab = eia[:, None, :, None] + ejb[:, None, :]
        # Due to padding; see above discussion concerning t1new in update_amps()
        eijab[abs(eijab) < LOOSE_ZERO_TOL] = LARGE_DENOM

        t2new[ki, kj, ka] /= eijab

    time0 = log.timer_debug1('update t1 t2', *time0)

    return t1new, t2new


def energy(cc, t1, t2, eris):
    nkpts, nocc, nvir = t1.shape
    kconserv = cc.khelper.kconserv
    fock = eris.fock
    e = 0.0 + 1j * 0.0
    for ki in range(nkpts):
<<<<<<< HEAD
        e += 2 * einsum('ia,ia', fock[ki, :nocc, nocc:], t1[ki])
    tau = t1t1 = numpy.zeros(shape=t2.shape, dtype=t2.dtype)
=======
        e += 2*einsum('ia,ia', fock[ki,:nocc,nocc:], t1[ki])
    tau = t1t1 = np.zeros(shape=t2.shape, dtype=t2.dtype)
>>>>>>> 50c7c931
    for ki in range(nkpts):
        ka = ki
        for kj in range(nkpts):
            # kb = kj
            t1t1[ki, kj, ka] = einsum('ia,jb->ijab', t1[ki], t1[kj])
    tau += t2
    for ki in range(nkpts):
        for kj in range(nkpts):
            for ka in range(nkpts):
                kb = kconserv[ki, ka, kj]
                e += 2 * einsum('ijab,ijab', tau[ki, kj, ka], eris.oovv[ki, kj, ka])
                e += -einsum('ijab,ijba', tau[ki, kj, ka], eris.oovv[ki, kj, kb])
    e /= nkpts
    if abs(e.imag) > 1e-4:
        logger.warn(cc, 'Non-zero imaginary part found in KRCCSD energy %s', e)
    return e.real


def add_vvvv_(cc, Ht2, t1, t2, eris):
    nocc = cc.nocc
    nmo = cc.nmo
    nvir = nmo - nocc
    nkpts = cc.nkpts
    kconserv = cc.khelper.kconserv

    mem_now = lib.current_memory()[0]
    if cc.direct and hasattr(eris, 'Lpv'):
        #: If memory is not enough to hold eris.Lpv
        #:def get_Wvvvv(ka, kb, kc):
        #:    kd = kconserv[ka,kc,kb]
        #:    v = cc._scf.with_df.ao2mo([eris.mo_coeff[k] for k in [ka,kc,kb,kd]],
        #:                              cc.kpts[[ka,kc,kb,kd]]).reshape([nmo]*4)
        #:    Wvvvv  = lib.einsum('kcbd,ka->abcd', v[:nocc,nocc:,nocc:,nocc:], -t1[ka])
        #:    Wvvvv += lib.einsum('ackd,kb->abcd', v[nocc:,nocc:,:nocc,nocc:], -t1[kb])
        #:    Wvvvv += v[nocc:,nocc:,nocc:,nocc:].transpose(0,2,1,3)
        #:    Wvvvv *= (1./nkpts)
        #:    return Wvvvv
        def get_Wvvvv(ka, kb, kc):
            kd = kconserv[ka,kc,kb]
            Lbd = (eris.Lpv[kb,kd,:,nocc:] -
                   lib.einsum('Lkd,kb->Lbd', eris.Lpv[kb,kd,:,:nocc], t1[kb]))
            Wvvvv = lib.einsum('Lac,Lbd->abcd', eris.Lpv[ka,kc,:,nocc:], Lbd)
            Lbd = None
            kcbd = lib.einsum('Lkc,Lbd->kcbd', eris.Lpv[ka,kc,:,:nocc],
                              eris.Lpv[kb,kd,:,nocc:])
            Wvvvv -= lib.einsum('kcbd,ka->abcd', kcbd, t1[ka])
            Wvvvv *= (1./nkpts)
            return Wvvvv

    elif (nvir**4*nkpts**3)*16/1e6 + mem_now < cc.max_memory*.9:
        _Wvvvv = imdk.cc_Wvvvv(t1, t2, eris, kconserv)
        def get_Wvvvv(ka, kb, kc):
            return _Wvvvv[ka,kb,kc]
    else:
        fimd = lib.H5TmpFile()
        _Wvvvv = fimd.create_dataset('vvvv', (nkpts,nkpts,nkpts,nvir,nvir,nvir,nvir), t1.dtype.char)
        _Wvvvv = imdk.cc_Wvvvv(t1, t2, eris, kconserv, Wvvvv)
        def get_Wvvvv(ka, kb, kc):
            return _Wvvvv[ka,kb,kc]

    #:Ps = kconserve_pmatrix(cc.nkpts, cc.khelper.kconserv)
    #:Wvvvv = einsum('xyzakcd,ykb->xyzabcd', eris.vovv, -t1)
    #:Wvvvv = Wvvvv + einsum('xyzabcd,xyzw->yxwbadc', Wvvvv, Ps)
    #:Wvvvv += eris.vvvv
    #:
    #:tau = t2.copy()
    #:idx = np.arange(nkpts)
    #:tau[idx,:,idx] += einsum('xic,yjd->xyijcd', t1, t1)
    #:Ht2 += einsum('xyuijcd,zwuabcd,xyuv,zwuv->xyzijab', tau, Wvvvv, Ps, Ps)
    for ka, kb, kc in kpts_helper.loop_kkk(nkpts):
        kd = kconserv[ka,kc,kb]
        Wvvvv = get_Wvvvv(ka, kb, kc)
        for ki in range(nkpts):
            kj = kconserv[ka,ki,kb]
            tau = t2[ki,kj,kc].copy()
            if ki == kc and kj == kd:
                tau += np.einsum('ic,jd->ijcd', t1[ki], t1[kj])
            Ht2[ki,kj,ka] += lib.einsum('abcd,ijcd->ijab', Wvvvv, tau)
    fimd = None
    return Ht2

# Ps is Permutation transformation matrix
# The physical meaning of Ps matrix is the conservation of moment.
# Given the four indices in Ps, the element shows whether moment conservation
# holds (1) or not (0)
def kconserve_pmatrix(nkpts, kconserv):
    Ps = np.zeros((nkpts,nkpts,nkpts,nkpts))
    for ki in range(nkpts):
        for kj in range(nkpts):
            for ka in range(nkpts):
                # Chemist's notation for momentum conserving t2(ki,kj,ka,kb)
                kb = kconserv[ki,ka,kj]
                Ps[ki,kj,ka,kb] = 1
    return Ps


class RCCSD(pyscf.cc.ccsd.CCSD):
    max_space = getattr(__config__, 'pbc_cc_kccsd_rhf_KRCCSD_max_space', 20)

    def __init__(self, mf, frozen=0, mo_coeff=None, mo_occ=None):
        assert (isinstance(mf, scf.khf.KSCF))
        pyscf.cc.ccsd.CCSD.__init__(self, mf, frozen, mo_coeff, mo_occ)
        self.kpts = mf.kpts
        self.mo_energy = mf.mo_energy
        self.khelper = kpts_helper.KptsHelper(mf.cell, mf.kpts)
        self.made_ee_imds = False
        self.made_ip_imds = False
        self.made_ea_imds = False
        self.ip_partition = None
        self.ea_partition = None
        self.direct = True  # If possible, use GDF to compute Wvvvv on-the-fly

        keys = set(['kpts', 'mo_energy', 'khelper', 'made_ee_imds',
                    'made_ip_imds', 'made_ea_imds', 'ip_partition',
                    'ea_partition', 'max_space', 'direct'])
        self._keys = self._keys.union(keys)

    @property
    def nkpts(self):
        return len(self.kpts)

    get_normt_diff = get_normt_diff
    get_nocc = get_nocc
    get_nmo = get_nmo
    get_frozen_mask = get_frozen_mask

    def dump_flags(self):
        return pyscf.cc.ccsd.CCSD.dump_flags(self)

    def init_amps(self, eris):
        time0 = time.clock(), time.time()
        nocc = self.nocc
        nvir = self.nmo - nocc
        nkpts = self.nkpts
<<<<<<< HEAD
        t1 = numpy.zeros((nkpts, nocc, nvir), dtype=eris.fock.dtype)
        t2 = numpy.empty((nkpts, nkpts, nkpts, nocc, nocc, nvir, nvir), dtype=eris.fock.dtype)
        foo = eris.fock[:, :nocc, :nocc].copy()
        fvv = eris.fock[:, nocc:, nocc:].copy()

        emp2 = 0
        kconserv = self.khelper.kconserv
        touched = numpy.zeros((nkpts, nkpts, nkpts), dtype=bool)
=======
        t1 = np.zeros((nkpts,nocc,nvir), dtype=eris.fock.dtype)
        t2 = np.empty((nkpts,nkpts,nkpts,nocc,nocc,nvir,nvir), dtype=eris.fock.dtype)
        foo = eris.fock[:,:nocc,:nocc].copy()
        fvv = eris.fock[:,nocc:,nocc:].copy()

        emp2 = 0
        kconserv = self.khelper.kconserv
        touched = np.zeros((nkpts,nkpts,nkpts), dtype=bool)
>>>>>>> 50c7c931
        for ki, kj, ka in kpts_helper.loop_kkk(nkpts):
            if touched[ki, kj, ka]:
                continue

            kb = kconserv[ki, ka, kj]
            eia = foo[ki].diagonal().real[:, None] - fvv[ka].diagonal().real
            ejb = foo[kj].diagonal().real[:, None] - fvv[kb].diagonal().real
            eijab = lib.direct_sum('ia,jb->ijab', eia, ejb)
            # Due to padding; see above discussion concerning t1new in update_amps()
            idx = abs(eijab) < LOOSE_ZERO_TOL
            eijab[idx] = LARGE_DENOM

<<<<<<< HEAD
            eris_ijab = eris.oovv[ki, kj, ka]
            eris_ijba = eris.oovv[ki, kj, kb]
            t2[ki, kj, ka] = eris_ijab.conj() / eijab
            woovv = 2 * eris_ijab - eris_ijba.transpose(0, 1, 3, 2)
            emp2 += numpy.einsum('ijab,ijab', t2[ki, kj, ka], woovv)

            if ka != kb:
                eijba = eijab.transpose(0, 1, 3, 2)
                t2[ki, kj, kb] = eris_ijba.conj() / eijba
                woovv = 2 * eris_ijba - eris_ijab.transpose(0, 1, 3, 2)
                emp2 += numpy.einsum('ijab,ijab', t2[ki, kj, kb], woovv)
=======
            eris_ijab = eris.oovv[ki,kj,ka]
            eris_ijba = eris.oovv[ki,kj,kb]
            t2[ki,kj,ka] = eris_ijab.conj() / eijab
            woovv = 2*eris_ijab - eris_ijba.transpose(0,1,3,2)
            emp2 += np.einsum('ijab,ijab', t2[ki,kj,ka], woovv)

            if ka != kb:
                eijba = eijab.transpose(0,1,3,2)
                t2[ki,kj,kb] = eris_ijba.conj() / eijba
                woovv = 2*eris_ijba - eris_ijab.transpose(0,1,3,2)
                emp2 += np.einsum('ijab,ijab', t2[ki,kj,kb], woovv)
>>>>>>> 50c7c931

            touched[ki, kj, ka] = touched[ki, kj, kb] = True

        self.emp2 = emp2.real / nkpts
        logger.info(self, 'Init t2, MP2 energy = %.15g', self.emp2)
        logger.timer(self, 'init mp2', *time0)
        return self.emp2, t1, t2

    energy = energy
    update_amps = update_amps

    def kernel(self, t1=None, t2=None, eris=None, mbpt2=False):
        return self.ccsd(t1, t2, eris, mbpt2=mbpt2)

    def ccsd(self, t1=None, t2=None, eris=None, mbpt2=False):
        '''Ground-state CCSD.

        Kwargs:
            mbpt2 : bool
                Use one-shot MBPT2 approximation to CCSD.
        '''
        self.dump_flags()
        if eris is None:
            # eris = self.ao2mo()
            eris = self.ao2mo(self.mo_coeff)
        self.eris = eris
        if mbpt2:
            cctyp = 'MBPT2'
            self.e_corr, self.t1, self.t2 = self.init_amps(eris)
<<<<<<< HEAD
        else:
            cctyp = 'CCSD'
            self.converged, self.e_corr, self.t1, self.t2 = \
                kernel(self, eris, t1, t2, max_cycle=self.max_cycle,
                       tol=self.conv_tol,
                       tolnormt=self.conv_tol_normt,
                       max_memory=self.max_memory, verbose=self.verbose)
            if self.converged:
                logger.info(self, 'CCSD converged')
            else:
                logger.info(self, 'CCSD not converged')
        if self._scf.e_tot == 0:
            logger.info(self, 'E_corr = %.16g', self.e_corr)
        else:
            logger.info(self, 'E(%s) = %.16g  E_corr = %.16g',
                        cctyp, self.e_tot, self.e_corr)
=======
            return self.e_corr, self.t1, self.t2

        cctyp = 'CCSD'
        self.converged, self.e_corr, self.t1, self.t2 = \
                kernel(self, eris, t1, t2, max_cycle=self.max_cycle,
                       tol=self.conv_tol, tolnormt=self.conv_tol_normt,
                       verbose=self.verbose)
        self._finalize()
>>>>>>> 50c7c931
        return self.e_corr, self.t1, self.t2

    def ao2mo(self, mo_coeff=None):
        return _ERIS(self, mo_coeff)

    def vector_size_ip(self):
        nocc = self.nocc
        nvir = self.nmo - nocc
        nkpts = self.nkpts

        size = nocc + nkpts ** 2 * nocc ** 2 * nvir
        return size

    def ipccsd(self, nroots=1, koopmans=False, guess=None, partition=None,
               kptlist=None):
        '''Calculate (N-1)-electron charged excitations via IP-EOM-CCSD.

        Kwargs:
            nroots : int
                Number of roots (eigenvalues) requested per k-point
            koopmans : bool
                Calculate Koopmans'-like (quasiparticle) excitations only, targeting via
                overlap.
            guess : list of ndarray
                List of guess vectors to use for targeting via overlap.
            partition : bool or str
                Use a matrix-partitioning for the doubles-doubles block.
                Can be None, 'mp' (Moller-Plesset, i.e. orbital energies on the diagonal),
                or 'full' (full diagonal elements).
            kptlist : list
                List of k-point indices for which eigenvalues are requested.
        '''
        cput0 = (time.clock(), time.time())
        log = logger.Logger(self.stdout, self.verbose)
        nocc = self.nocc
        nvir = self.nmo - nocc
        nkpts = self.nkpts
        if kptlist is None:
            kptlist = range(nkpts)
        size = self.vector_size_ip()
        for k, kshift in enumerate(kptlist):
            nfrozen = np.sum(self.mask_frozen_ip(np.zeros(size, dtype=int), kshift, const=1))
            nroots = min(nroots, size - nfrozen)
        if partition:
            partition = partition.lower()
            assert partition in ['mp', 'full']
        self.ip_partition = partition
        evals = np.zeros((len(kptlist), nroots), np.float)
        evecs = np.zeros((len(kptlist), nroots, size), np.complex)

        for k, kshift in enumerate(kptlist):
            adiag = self.ipccsd_diag(kshift)
            adiag = self.mask_frozen_ip(adiag, kshift, const=LARGE_DENOM)
            if partition == 'full':
                eom._ipccsd_diag_matrix2 = eom.vector_to_amplitudes_ip(adiag)[1]

            user_guess = False
            if guess:
                user_guess = True
                assert len(guess) == nroots
                for g in guess:
                    assert g.size == size
            else:
                guess = []
                if koopmans:
                    foo_kshift = self.eris.fock[kshift, :nocc, :nocc]
                    nonfrozen_idx = np.where(abs(foo_kshift.diagonal()) > LOOSE_ZERO_TOL)[0]
                    for n in nonfrozen_idx[::-1][:nroots]:
                        g = np.zeros(size)
                        g[n] = 1.0
                        g = self.mask_frozen_ip(g, kshift, const=0.0)
                        guess.append(g)
                else:
                    idx = adiag.argsort()[:nroots]
                    for i in idx:
                        g = np.zeros(size)
                        g[i] = 1.0
                        g = self.mask_frozen_ip(g, kshift, const=0.0)
                        guess.append(g)

            def precond(r, e0, x0):
                return r / (e0 - adiag + 1e-12)

            eig = linalg_helper.eig
            if user_guess or koopmans:
                def pickeig(w, v, nr, envs):
                    x0 = linalg_helper._gen_x0(envs['v'], envs['xs'])
                    idx = np.argmax(np.abs(np.dot(np.array(guess).conj(), np.array(x0).T)), axis=1)
                    return w[idx].real, v[:, idx].real, idx

                evals_k, evecs_k = eig(lambda _arg: self.ipccsd_matvec(_arg, kshift), guess, precond, pick=pickeig,
                                       tol=self.conv_tol, max_cycle=self.max_cycle,
                                       max_space=self.max_space, nroots=nroots, verbose=self.verbose)
            else:
                evals_k, evecs_k = eig(lambda _arg: self.ipccsd_matvec(_arg, kshift), guess, precond,
                                       tol=self.conv_tol, max_cycle=self.max_cycle,
                                       max_space=self.max_space, nroots=nroots, verbose=self.verbose)

            evals_k = evals_k.real
            evals[k] = evals_k
            evecs[k] = evecs_k

            if nroots == 1:
                evals_k, evecs_k = [evals_k], [evecs_k]

            for n, en, vn in zip(range(nroots), evals_k, evecs_k):
<<<<<<< HEAD
                logger.info(self, 'IP root %d E = %.16g  qpwt = %0.6g',
                            n, en, np.linalg.norm(vn[:self.nocc]) ** 2)
        log.timer('IP-CCSD', *cput0)
        self.eip = evals
        return self.eip, evecs

    def ipccsd_matvec(self, vector, kshift):
=======
                r1, r2 = self.vector_to_amplitudes_ip(vn)
                qp_weight = np.linalg.norm(r1)**2
                logger.info(self, 'EOM-CCSD root %d E = %.16g  qpwt = %0.6g',
                            n, en, qp_weight)
        log.timer('EOM-CCSD', *cput0)
        return evals_k, evecs_k

    def ipccsd_matvec(self, vector):
        '''2ph operators are of the form s_{ij}^{ b}, i.e. 'jb' indices are coupled.'''
>>>>>>> 50c7c931
        # Ref: Nooijen and Snijders, J. Chem. Phys. 102, 1681 (1995) Eqs.(8)-(9)
        if not hasattr(self, 'imds'):
            self.imds = _IMDS(self)
        if not self.imds.made_ip_imds:
            self.imds.make_ip(self.ip_partition)
        imds = self.imds

<<<<<<< HEAD
        vector = self.mask_frozen_ip(vector, kshift, const=0.0)
        r1, r2 = self.vector_to_amplitudes_ip(vector)
=======
        r1,r2 = self.vector_to_amplitudes_ip(vector)
        print np.linalg.norm(r1), np.linalg.norm(r2)
>>>>>>> 50c7c931

        t1, t2 = self.t1, self.t2
        nkpts = self.nkpts
        kconserv = self.khelper.kconserv

        # 1h-1h block
        Hr1 = -einsum('ki,k->i', imds.Loo[kshift], r1)
        # 1h-2h1p block
        for kl in range(nkpts):
            Hr1 += 2. * einsum('ld,ild->i', imds.Fov[kl], r2[kshift, kl])
            Hr1 += -einsum('ld,lid->i', imds.Fov[kl], r2[kl, kshift])
            for kk in range(nkpts):
                kd = kconserv[kk, kshift, kl]
                Hr1 += -2. * einsum('klid,kld->i', imds.Wooov[kk, kl, kshift], r2[kk, kl])
                Hr1 += einsum('lkid,kld->i', imds.Wooov[kl, kk, kshift], r2[kk, kl])

        Hr2 = np.zeros(r2.shape, dtype=t1.dtype)
        # 2h1p-1h block
        for ki in range(nkpts):
            for kj in range(nkpts):
                kb = kconserv[ki, kshift, kj]
                Hr2[ki, kj] -= einsum('kbij,k->ijb', imds.Wovoo[kshift, kb, ki], r1)
        # 2h1p-2h1p block
        if self.ip_partition == 'mp':
            nkpts, nocc, nvir = self.t1.shape
            fock = self.eris.fock
            foo = fock[:, :nocc, :nocc]
            fvv = fock[:, nocc:, nocc:]
            for ki in range(nkpts):
                for kj in range(nkpts):
                    kb = kconserv[ki, kshift, kj]
                    Hr2[ki, kj] += einsum('bd,ijd->ijb', fvv[kb], r2[ki, kj])
                    Hr2[ki, kj] -= einsum('li,ljb->ijb', foo[ki], r2[ki, kj])
                    Hr2[ki, kj] -= einsum('lj,ilb->ijb', foo[kj], r2[ki, kj])
        elif self.ip_partition == 'full':
            Hr2 += self._ipccsd_diag_matrix2 * r2
        else:
            for ki in range(nkpts):
                for kj in range(nkpts):
                    kb = kconserv[ki, kshift, kj]
                    Hr2[ki, kj] += einsum('bd,ijd->ijb', imds.Lvv[kb], r2[ki, kj])
                    Hr2[ki, kj] -= einsum('li,ljb->ijb', imds.Loo[ki], r2[ki, kj])
                    Hr2[ki, kj] -= einsum('lj,ilb->ijb', imds.Loo[kj], r2[ki, kj])
                    for kl in range(nkpts):
                        kk = kconserv[ki, kl, kj]
                        Hr2[ki, kj] += einsum('klij,klb->ijb', imds.Woooo[kk, kl, ki], r2[kk, kl])
                        kd = kconserv[kl, kj, kb]
                        Hr2[ki, kj] += 2. * einsum('lbdj,ild->ijb', imds.Wovvo[kl, kb, kd], r2[ki, kl])
                        Hr2[ki, kj] += -einsum('lbdj,lid->ijb', imds.Wovvo[kl, kb, kd], r2[kl, ki])
                        Hr2[ki, kj] += -einsum('lbjd,ild->ijb', imds.Wovov[kl, kb, kj], r2[ki, kl])  # typo in Ref
                        kd = kconserv[kl, ki, kb]
                        Hr2[ki, kj] += -einsum('lbid,ljd->ijb', imds.Wovov[kl, kb, ki], r2[kl, kj])
                        for kk in range(nkpts):
                            kc = kshift
                            kd = kconserv[kl, kc, kk]
                            tmp = (2. * einsum('lkdc,kld->c', imds.Woovv[kl, kk, kd], r2[kk, kl])
                                   - einsum('kldc,kld->c', imds.Woovv[kk, kl, kd], r2[kk, kl]))
                            Hr2[ki, kj] += -einsum('c,ijcb->ijb', tmp, t2[ki, kj, kshift])

        vector = self.amplitudes_to_vector_ip(Hr1, Hr2)
        vector = self.mask_frozen_ip(vector, kshift, const=0.0)
        return vector

    def ipccsd_diag(self, kshift):
        if not hasattr(self, 'imds'):
            self.imds = _IMDS(self)
        if not self.imds.made_ip_imds:
            self.imds.make_ip(self.ip_partition)
        imds = self.imds

        t1, t2 = self.t1, self.t2
        nkpts, nocc, nvir = t1.shape
        kconserv = self.khelper.kconserv

        Hr1 = -np.diag(imds.Loo[kshift])

        Hr2 = np.zeros((nkpts, nkpts, nocc, nocc, nvir), dtype=t1.dtype)
        if self.ip_partition == 'mp':
            foo = self.eris.fock[:, :nocc, :nocc]
            fvv = self.eris.fock[:, nocc:, nocc:]
            for ki in range(nkpts):
                for kj in range(nkpts):
                    kb = kconserv[ki, kshift, kj]
                    Hr2[ki, kj] = fvv[kb].diagonal()
                    Hr2[ki, kj] -= foo[ki].diagonal()[:, None, None]
                    Hr2[ki, kj] -= foo[kj].diagonal()[:, None]
        else:
            idx = np.arange(nocc)
            for ki in range(nkpts):
                for kj in range(nkpts):
                    kb = kconserv[ki, kshift, kj]
                    Hr2[ki, kj] = imds.Lvv[kb].diagonal()
                    Hr2[ki, kj] -= imds.Loo[ki].diagonal()[:, None, None]
                    Hr2[ki, kj] -= imds.Loo[kj].diagonal()[:, None]

                    if ki == kconserv[ki, kj, kj]:
                        Hr2[ki, kj] += np.einsum('ijij->ij', imds.Woooo[ki, kj, ki])[:, :, None]

                    Hr2[ki, kj] -= np.einsum('jbjb->jb', imds.Wovov[kj, kb, kj])

                    Wovvo = np.einsum('jbbj->jb', imds.Wovvo[kj, kb, kb])
                    Hr2[ki, kj] += 2. * Wovvo
                    if ki == kj:  # and i == j
                        Hr2[ki, ki, idx, idx] -= Wovvo

                    Hr2[ki, kj] -= np.einsum('ibib->ib', imds.Wovov[ki, kb, ki])[:, None, :]

                    kd = kconserv[kj, kshift, ki]
                    Hr2[ki, kj] -= 2. * np.einsum('ijcb,jibc->ijb', t2[ki, kj, kshift], imds.Woovv[kj, ki, kd])
                    Hr2[ki, kj] += np.einsum('ijcb,ijbc->ijb', t2[ki, kj, kshift], imds.Woovv[ki, kj, kd])

        vector = self.amplitudes_to_vector_ip(Hr1, Hr2)
        return vector

    def vector_to_amplitudes_ip(self, vector):
        nocc = self.nocc
        nvir = self.nmo - nocc
        nkpts = self.nkpts

        r1 = vector[:nocc].copy()
        r2 = vector[nocc:].copy().reshape(nkpts, nkpts, nocc, nocc, nvir)
        # r2 = np.zeros((nkpts,nkpts,nocc,nocc,nvir), vector.dtype)
        # index = nocc
        # for ki in range(nkpts):
        #    for kj in range(nkpts):
        #        for i in range(nocc):
        #            for j in range(nocc):
        #                for a in range(nvir):
        #                    r2[ki,kj,i,j,a] =  vector[index]
        #                    index += 1
        return [r1, r2]

    def amplitudes_to_vector_ip(self, r1, r2):
        nocc = self.nocc
        nvir = self.nmo - nocc
        nkpts = self.nkpts
        size = nocc + nkpts * nkpts * nocc * nocc * nvir

        vector = np.zeros((size), r1.dtype)
        vector[:nocc] = r1.copy()
        vector[nocc:] = r2.copy().reshape(nkpts * nkpts * nocc * nocc * nvir)
        # index = nocc
        # for ki in range(nkpts):
        #    for kj in range(nkpts):
        #        for i in range(nocc):
        #            for j in range(nocc):
        #                for a in range(nvir):
        #                    vector[index] = r2[ki,kj,i,j,a]
        #                    index += 1
        return vector

    def mask_frozen_ip(self, vector, kshift, const=LARGE_DENOM):
        '''Replaces all frozen orbital indices of `vector` with the value `const`.'''
        r1, r2 = self.vector_to_amplitudes_ip(vector)
        nkpts, nocc, nvir = self.t1.shape
        kconserv = self.khelper.kconserv

        fock = self.eris.fock
        foo = fock[:, :nocc, :nocc]
        fvv = fock[:, nocc:, nocc:]
        d0 = np.array(const, dtype=r2.dtype)

        r1_mask_idx = abs(foo[kshift].diagonal()) < LOOSE_ZERO_TOL
        r1[r1_mask_idx] = d0
        for ki in range(nkpts):
            imask_idx = abs(foo[ki].diagonal()) < LOOSE_ZERO_TOL
            for kj in range(nkpts):
                kb = kconserv[ki, kshift, kj]
                jmask_idx = abs(foo[kj].diagonal()) < LOOSE_ZERO_TOL
                bmask_idx = abs(fvv[kb].diagonal()) < LOOSE_ZERO_TOL

                d0 = const * np.array(1.0, dtype=r2.dtype)
                r2[ki, kj, imask_idx] = d0
                r2[ki, kj, :, jmask_idx] = d0
                r2[ki, kj, :, :, bmask_idx] = d0

        vector = self.amplitudes_to_vector_ip(r1, r2)
        return vector

    def vector_size_ea(self):
        nocc = self.nocc
        nvir = self.nmo - nocc
        nkpts = self.nkpts

        size = nvir + nkpts ** 2 * nvir ** 2 * nocc
        return size

    def eaccsd(self, nroots=1, koopmans=False, guess=None, partition=None,
               kptlist=None):
        '''Calculate (N+1)-electron charged excitations via EA-EOM-CCSD.

        Kwargs:
            See ipccd()
        '''
        cput0 = (time.clock(), time.time())
        log = logger.Logger(self.stdout, self.verbose)
        nocc = self.nocc
        nvir = self.nmo - nocc
        nkpts = self.nkpts
        if kptlist is None:
            kptlist = range(nkpts)
        size = self.vector_size_ea()
        for k, kshift in enumerate(kptlist):
            nfrozen = np.sum(self.mask_frozen_ea(np.zeros(size, dtype=int), kshift, const=1))
            nroots = min(nroots, size - nfrozen)
        if partition:
            partition = partition.lower()
            assert partition in ['mp', 'full']
        self.ea_partition = partition
        evals = np.zeros((len(kptlist), nroots), np.float)
        evecs = np.zeros((len(kptlist), nroots, size), np.complex)

        for k, kshift in enumerate(kptlist):
            adiag = self.eaccsd_diag(kshift)
            adiag = self.mask_frozen_ea(adiag, kshift, const=LARGE_DENOM)
            if partition == 'full':
                self._eaccsd_diag_matrix2 = self.vector_to_amplitudes_ea(adiag)[1]

            user_guess = False
            if guess:
                user_guess = True
                assert len(guess) == nroots
                for g in guess:
                    assert g.size == size
            else:
                guess = []
                if koopmans:
                    fvv_kshift = self.eris.fock[kshift, nocc:, nocc:]
                    nonfrozen_idx = np.where(abs(fvv_kshift.diagonal()) > LOOSE_ZERO_TOL)[0]
                    for n in nonfrozen_idx[:nroots]:
                        g = np.zeros(size)
                        g[n] = 1.0
                        g = self.mask_frozen_ea(g, kshift, const=0.0)
                        guess.append(g)
                else:
                    idx = adiag.argsort()[:nroots]
                    for i in idx:
                        g = np.zeros(size)
                        g[i] = 1.0
                        g = self.mask_frozen_ea(g, kshift, const=0.0)
                        guess.append(g)

            def precond(r, e0, x0):
                return r / (e0 - adiag + 1e-12)

            eig = linalg_helper.eig
            if user_guess or koopmans:
                def pickeig(w, v, nr, envs):
                    x0 = linalg_helper._gen_x0(envs['v'], envs['xs'])
                    idx = np.argmax(np.abs(np.dot(np.array(guess).conj(), np.array(x0).T)), axis=1)
                    return w[idx].real, v[:, idx].real, idx

                evals_k, evecs_k = eig(lambda _arg: self.eaccsd_matvec(_arg, kshift), guess, precond, pick=pickeig,
                                       tol=self.conv_tol, max_cycle=self.max_cycle,
                                       max_space=self.max_space, nroots=nroots, verbose=self.verbose)
            else:
                evals_k, evecs_k = eig(lambda _arg: self.eaccsd_matvec(_arg, kshift), guess, precond,
                                       tol=self.conv_tol, max_cycle=self.max_cycle,
                                       max_space=self.max_space, nroots=nroots, verbose=self.verbose)

            evals_k = evals_k.real
            evals[k] = evals_k
            evecs[k] = evecs_k

            if nroots == 1:
                evals_k, evecs_k = [evals_k], [evecs_k]
            nvir = self.nmo - self.nocc
            for n, en, vn in zip(range(nroots), evals_k, evecs_k):
                logger.info(self, 'EA root %d E = %.16g  qpwt = %0.6g',
                            n, en, np.linalg.norm(vn[:nvir]) ** 2)
        log.timer('EA-CCSD', *cput0)
        self.eea = evals
        return self.eea, evecs

    def eaccsd_matvec(self, vector, kshift):
        # Ref: Nooijen and Bartlett, J. Chem. Phys. 102, 3629 (1994) Eqs.(30)-(31)
        if not hasattr(self, 'imds'):
            self.imds = _IMDS(self)
        if not self.imds.made_ea_imds:
            self.imds.make_ea(self.ea_partition)
        imds = self.imds

        vector = self.mask_frozen_ea(vector, kshift, const=0.0)
        r1, r2 = self.vector_to_amplitudes_ea(vector)

        t1, t2 = self.t1, self.t2
        nkpts = self.nkpts
        kconserv = self.khelper.kconserv

        # Eq. (30)
        # 1p-1p block
        Hr1 = einsum('ac,c->a', imds.Lvv[kshift], r1)
        # 1p-2p1h block
        for kl in range(nkpts):
            Hr1 += 2. * einsum('ld,lad->a', imds.Fov[kl], r2[kl, kshift])
            Hr1 += -einsum('ld,lda->a', imds.Fov[kl], r2[kl, kl])
            for kc in range(nkpts):
                kd = kconserv[kshift, kc, kl]
                Hr1 += 2. * einsum('alcd,lcd->a', imds.Wvovv[kshift, kl, kc], r2[kl, kc])
                Hr1 += -einsum('aldc,lcd->a', imds.Wvovv[kshift, kl, kd], r2[kl, kc])

        # Eq. (31)
        # 2p1h-1p block
        Hr2 = np.zeros(r2.shape, dtype=t1.dtype)
        for kj in range(nkpts):
            for ka in range(nkpts):
                kb = kconserv[kshift, ka, kj]
                Hr2[kj, ka] += einsum('abcj,c->jab', imds.Wvvvo[ka, kb, kshift], r1)
        # 2p1h-2p1h block
        if self.ea_partition == 'mp':
            nkpts, nocc, nvir = self.t1.shape
            fock = self.eris.fock
            foo = fock[:, :nocc, :nocc]
            fvv = fock[:, nocc:, nocc:]
            for kj in range(nkpts):
                for ka in range(nkpts):
                    kb = kconserv[kshift, ka, kj]
                    Hr2[kj, ka] -= einsum('lj,lab->jab', foo[kj], r2[kj, ka])
                    Hr2[kj, ka] += einsum('ac,jcb->jab', fvv[ka], r2[kj, ka])
                    Hr2[kj, ka] += einsum('bd,jad->jab', fvv[kb], r2[kj, ka])
        elif self.ea_partition == 'full':
            Hr2 += self._eaccsd_diag_matrix2 * r2
        else:
            for kj in range(nkpts):
                for ka in range(nkpts):
                    kb = kconserv[kshift, ka, kj]
                    Hr2[kj, ka] -= einsum('lj,lab->jab', imds.Loo[kj], r2[kj, ka])
                    Hr2[kj, ka] += einsum('ac,jcb->jab', imds.Lvv[ka], r2[kj, ka])
                    Hr2[kj, ka] += einsum('bd,jad->jab', imds.Lvv[kb], r2[kj, ka])
                    for kd in range(nkpts):
                        kc = kconserv[ka, kd, kb]
                        Hr2[kj, ka] += einsum('abcd,jcd->jab', imds.Wvvvv[ka, kb, kc], r2[kj, kc])
                        kl = kconserv[kd, kb, kj]
                        Hr2[kj, ka] += 2. * einsum('lbdj,lad->jab', imds.Wovvo[kl, kb, kd], r2[kl, ka])
                        # imds.Wvovo[kb,kl,kd,kj] <= imds.Wovov[kl,kb,kj,kd].transpose(1,0,3,2)
                        Hr2[kj, ka] += -einsum('bldj,lad->jab', imds.Wovov[kl, kb, kj].transpose(1, 0, 3, 2),
                                               r2[kl, ka])
                        # imds.Wvoov[kb,kl,kj,kd] <= imds.Wovvo[kl,kb,kd,kj].transpose(1,0,3,2)
                        Hr2[kj, ka] += -einsum('bljd,lda->jab', imds.Wovvo[kl, kb, kd].transpose(1, 0, 3, 2),
                                               r2[kl, kd])
                        kl = kconserv[kd, ka, kj]
                        # imds.Wvovo[ka,kl,kd,kj] <= imds.Wovov[kl,ka,kj,kd].transpose(1,0,3,2)
                        Hr2[kj, ka] += -einsum('aldj,ldb->jab', imds.Wovov[kl, ka, kj].transpose(1, 0, 3, 2),
                                               r2[kl, kd])
                        for kc in range(nkpts):
                            kk = kshift
                            kl = kconserv[kc, kk, kd]
                            tmp = (2. * einsum('klcd,lcd->k', imds.Woovv[kk, kl, kc], r2[kl, kc])
                                   - einsum('kldc,lcd->k', imds.Woovv[kk, kl, kd], r2[kl, kc]))
                            Hr2[kj, ka] += -einsum('k,kjab->jab', tmp, t2[kshift, kj, ka])

        vector = self.amplitudes_to_vector_ea(Hr1, Hr2)
        vector = self.mask_frozen_ea(vector, kshift, const=0.0)
        return vector

    def eaccsd_diag(self, kshift):
        if not hasattr(self, 'imds'):
            self.imds = _IMDS(self)
        if not self.imds.made_ea_imds:
            self.imds.make_ea(self.ea_partition)
        imds = self.imds

        t1, t2 = self.t1, self.t2
        nkpts, nocc, nvir = t1.shape
        kconserv = self.khelper.kconserv

        Hr1 = np.diag(imds.Lvv[kshift])

        Hr2 = np.zeros((nkpts, nkpts, nocc, nvir, nvir), dtype=t2.dtype)
        if self.ea_partition == 'mp':
            foo = self.eris.fock[:, :nocc, :nocc]
            fvv = self.eris.fock[:, nocc:, nocc:]
            for kj in range(nkpts):
                for ka in range(nkpts):
                    kb = kconserv[kshift, ka, kj]
                    Hr2[kj, ka] -= foo[kj].diagonal()[:, None, None]
                    Hr2[kj, ka] += fvv[ka].diagonal()[None, :, None]
                    Hr2[kj, ka] += fvv[kb].diagonal()
        else:
            idx = np.eye(nvir, dtype=bool)
            for kj in range(nkpts):
                for ka in range(nkpts):
                    kb = kconserv[kshift, ka, kj]
                    Hr2[kj, ka] -= imds.Loo[kj].diagonal()[:, None, None]
                    Hr2[kj, ka] += imds.Lvv[ka].diagonal()[None, :, None]
                    Hr2[kj, ka] += imds.Lvv[kb].diagonal()

                    Hr2[kj, ka] += np.einsum('abab->ab', imds.Wvvvv[ka, kb, ka])

                    Hr2[kj, ka] -= np.einsum('jbjb->jb', imds.Wovov[kj, kb, kj])[:, None, :]
                    Wovvo = np.einsum('jbbj->jb', imds.Wovvo[kj, kb, kb])
                    Hr2[kj, ka] += 2. * Wovvo[:, None, :]
                    if ka == kb:
                        for a in range(nvir):
                            Hr2[kj, ka, :, a, a] -= Wovvo[:, a]

                    Hr2[kj, ka] -= np.einsum('jaja->ja', imds.Wovov[kj, ka, kj])[:, :, None]

                    Hr2[kj, ka] -= 2 * np.einsum('ijab,ijab->jab', t2[kshift, kj, ka], imds.Woovv[kshift, kj, ka])
                    Hr2[kj, ka] += np.einsum('ijab,ijba->jab', t2[kshift, kj, ka], imds.Woovv[kshift, kj, kb])

        vector = self.amplitudes_to_vector_ea(Hr1, Hr2)
        return vector

    def vector_to_amplitudes_ea(self, vector):
        nocc = self.nocc
        nvir = self.nmo - nocc
        nkpts = self.nkpts

        r1 = vector[:nvir].copy()
        r2 = vector[nvir:].copy().reshape(nkpts, nkpts, nocc, nvir, nvir)
        # r2 = np.zeros((nkpts,nkpts,nocc,nvir,nvir), vector.dtype)
        # index = nvir
        # for kj in range(nkpts):
        #    for ka in range(nkpts):
        #        for j in range(nocc):
        #            for a in range(nvir):
        #                for b in range(nvir):
        #                    r2[kj,ka,j,a,b] = vector[index]
        #                    index += 1
        return [r1, r2]

    def amplitudes_to_vector_ea(self, r1, r2):
        nocc = self.nocc
        nvir = self.nmo - nocc
        nkpts = self.nkpts
        size = nvir + nkpts * nkpts * nocc * nvir * nvir

        vector = np.zeros((size), r1.dtype)
        vector[:nvir] = r1.copy()
        vector[nvir:] = r2.copy().reshape(nkpts * nkpts * nocc * nvir * nvir)
        # index = nvir
        # for kj in range(nkpts):
        #    for ka in range(nkpts):
        #        for j in range(nocc):
        #            for a in range(nvir):
        #                for b in range(nvir):
        #                    vector[index] = r2[kj,ka,j,a,b]
        #                    index += 1
        return vector

    def mask_frozen_ea(self, vector, kshift, const=LARGE_DENOM):
        '''Replaces all frozen orbital indices of `vector` with the value `const`.'''
        r1, r2 = self.vector_to_amplitudes_ea(vector)
        nkpts, nocc, nvir = self.t1.shape
        kconserv = self.khelper.kconserv

        fock = self.eris.fock
        foo = fock[:, :nocc, :nocc]
        fvv = fock[:, nocc:, nocc:]
        d0 = np.array(const, dtype=r2.dtype)

        r1_mask_idx = abs(fvv[kshift].diagonal()) < LOOSE_ZERO_TOL
        r1[r1_mask_idx] = d0
        for kj in range(nkpts):
            jmask_idx = abs(foo[kj].diagonal()) < LOOSE_ZERO_TOL
            for ka in range(nkpts):
                kb = kconserv[kj, kshift, ka]
                amask_idx = abs(fvv[ka].diagonal()) < LOOSE_ZERO_TOL
                bmask_idx = abs(fvv[kb].diagonal()) < LOOSE_ZERO_TOL

                d0 = const * np.array(1.0, dtype=r2.dtype)
                r2[kj, ka, jmask_idx] = d0
                r2[kj, ka, :, amask_idx] = d0
                r2[kj, ka, :, :, bmask_idx] = d0

        vector = self.amplitudes_to_vector_ea(r1, r2)
        return vector

    def amplitudes_to_vector(self, t1, t2):
        return np.hstack((t1.ravel(), t2.ravel()))

    def vector_to_amplitudes(self, vec, nmo=None, nocc=None):
        if nocc is None: nocc = self.nocc
        if nmo is None: nmo = self.nmo
        nvir = nmo - nocc
        nkpts = self.nkpts
        nov = nkpts * nocc * nvir
        t1 = vec[:nov].reshape(nkpts, nocc, nvir)
        t2 = vec[nov:].reshape(nkpts, nkpts, nkpts, nocc, nocc, nvir, nvir)
        return t1, t2


KRCCSD = RCCSD


def pad_frozen_kpt_mo_coeff(cc, mo_coeff):
    '''Creates the mo_coeff and fock molecular orbital matrix elements for
    frozen orbitals.

    The padded molecular orbital coefficients at each k-point are done so that
    the first `nocc[ikpt]` and last `nvir[ikpt]` molecular orbital coefficients
    of the padded array are the same as those of `mo_coeff` while the remaining
    elements in the array are zero.  Here `nocc[ikpt]` and `nvir[ikpt]`

    Note:
        When remaking the fock matrix elements with the padded arrays, some
        fock matrix elements will be zero.  This needs to be accounted for in
        most algorithms.

    Args:
        cc (:class:`CCSD`): Coupled-cluster object storing results of a coupled-
            cluster calculation.
        mo_coeff (:obj:`ndarray`): Molecular orbital coefficients.

    Returns:
        padded_mo_coeff (:obj:list of `ndarray`): Molecular orbital coefficients
            with padding from frozen orbitals.
    '''
    moidx = get_frozen_mask(cc)
    nkpts = cc.nkpts
    nocc = cc.nocc
    nmo = cc.nmo
    nvir = nmo - nocc

    nao = mo_coeff[0].shape[0]
    dtype = mo_coeff[0].dtype

<<<<<<< HEAD
    nocc_per_kpt = numpy.asarray(get_nocc(cc, per_kpoint=True))
    nmo_per_kpt = numpy.asarray(get_nmo(cc, per_kpoint=True))
=======
    nocc_per_kpt = np.asarray(get_nocc(cc, per_kpoint=True))
    nmo_per_kpt  = np.asarray(get_nmo(cc, per_kpoint=True))
>>>>>>> 50c7c931

    padded_moidx = []
    for k in range(nkpts):
        kpt_nocc = nocc_per_kpt[k]
        kpt_nvir = nmo_per_kpt[k] - kpt_nocc
        kpt_padded_moidx = np.concatenate((np.ones(kpt_nocc, dtype=np.bool),
                                           np.zeros(nmo - kpt_nocc - kpt_nvir, dtype=np.bool),
                                           np.ones(kpt_nvir, dtype=np.bool)))
        padded_moidx.append(kpt_padded_moidx)

    mo_coeff = []
    # Here we will work with two index arrays; one is for our original (small) moidx
    # array while the next is for our new (large) padded array.
    for k in range(nkpts):
        kpt_moidx = moidx[k]
        kpt_padded_moidx = padded_moidx[k]

        mo = np.zeros((nao, nmo), dtype=dtype)
        mo[:, kpt_padded_moidx] = cc.mo_coeff[k][:, kpt_moidx]
        mo_coeff.append(mo)

    return mo_coeff


class _ERIS:  # (pyscf.cc.ccsd._ChemistsERIs):
    def __init__(self, cc, mo_coeff=None, method='incore',
                 ao2mofn=pyscf.ao2mo.outcore.general_iofree):
        from pyscf.pbc import df
        cput0 = (time.clock(), time.time())
        moidx = get_frozen_mask(cc)
        nkpts = cc.nkpts
        nocc = cc.nocc
        nmo = cc.nmo
        nvir = nmo - nocc

<<<<<<< HEAD
        # if any(nocc != numpy.count_nonzero(cc._scf.mo_occ[k]>0)
=======
        #if any(nocc != np.count_nonzero(cc._scf.mo_occ[k]>0)
>>>>>>> 50c7c931
        #       for k in range(nkpts)):
        #    raise NotImplementedError('Different occupancies found for different k-points')

        if mo_coeff is None:
            mo_coeff = cc.mo_coeff
        dtype = mo_coeff[0].dtype

        mo_coeff = self.mo_coeff = pad_frozen_kpt_mo_coeff(cc, mo_coeff)

        # Re-make our fock MO matrix elements from density and fock AO
        dm = cc._scf.make_rdm1(cc.mo_coeff, cc.mo_occ)
        fockao = cc._scf.get_hcore() + cc._scf.get_veff(cc._scf.cell, dm)
<<<<<<< HEAD
        self.fock = numpy.asarray([reduce(numpy.dot,
                                          (mo_coeff[k].T.conj(), fockao[k], mo_coeff[k]))
                                   for k, mo in enumerate(mo_coeff)])

        nocc_per_kpt = numpy.asarray(get_nocc(cc, per_kpoint=True))
        nmo_per_kpt = numpy.asarray(get_nmo(cc, per_kpoint=True))
=======
        self.fock = np.asarray([reduce(np.dot,
                                       (mo_coeff[k].T.conj(),fockao[k], mo_coeff[k]))
                                for k, mo in enumerate(mo_coeff)])

        nocc_per_kpt = np.asarray(get_nocc(cc, per_kpoint=True))
        nmo_per_kpt  = np.asarray(get_nmo(cc, per_kpoint=True))
>>>>>>> 50c7c931
        nvir_per_kpt = nmo_per_kpt - nocc_per_kpt
        for kp in range(nkpts):
            mo_e = self.fock[kp].diagonal().real
            gap = abs(mo_e[:nocc_per_kpt[kp]][:, None] -
                      mo_e[-nvir_per_kpt[kp]:]).min()
            if gap < 1e-5:
                logger.warn(cc, 'HOMO-LUMO gap %s too small for KCCSD at '
                                'k-point %d %s. May cause issues in convergence.',
                            gap, kp, cc.kpts[kp])

        mem_incore, mem_outcore, mem_basic = _mem_usage(nkpts, nocc, nvir)
        mem_now = lib.current_memory()[0]
        fao2mo = cc._scf.with_df.ao2mo

        kconserv = cc.khelper.kconserv
        khelper = cc.khelper

        log = logger.Logger(cc.stdout, cc.verbose)
        if (method == 'incore' and (mem_incore + mem_now < cc.max_memory)
                or cc.mol.incore_anyway):
            log.info('using incore ERI storage')
<<<<<<< HEAD
            self.oooo = numpy.zeros((nkpts, nkpts, nkpts, nocc, nocc, nocc, nocc), dtype=dtype)
            self.ooov = numpy.zeros((nkpts, nkpts, nkpts, nocc, nocc, nocc, nvir), dtype=dtype)
            self.oovv = numpy.zeros((nkpts, nkpts, nkpts, nocc, nocc, nvir, nvir), dtype=dtype)
            self.ovov = numpy.zeros((nkpts, nkpts, nkpts, nocc, nvir, nocc, nvir), dtype=dtype)
            self.voov = numpy.zeros((nkpts, nkpts, nkpts, nvir, nocc, nocc, nvir), dtype=dtype)
            self.vovv = numpy.zeros((nkpts, nkpts, nkpts, nvir, nocc, nvir, nvir), dtype=dtype)
            self.vvvv = numpy.zeros((nkpts, nkpts, nkpts, nvir, nvir, nvir, nvir), dtype=dtype)

            for (ikp, ikq, ikr) in khelper.symm_map.keys():
                iks = kconserv[ikp, ikq, ikr]
                eri_kpt = fao2mo((mo_coeff[ikp], mo_coeff[ikq], mo_coeff[ikr], mo_coeff[iks]),
                                 (cc.kpts[ikp], cc.kpts[ikq], cc.kpts[ikr], cc.kpts[iks]), compact=False)
=======
            self.oooo = np.zeros((nkpts,nkpts,nkpts,nocc,nocc,nocc,nocc), dtype=dtype)
            self.ooov = np.zeros((nkpts,nkpts,nkpts,nocc,nocc,nocc,nvir), dtype=dtype)
            self.oovv = np.zeros((nkpts,nkpts,nkpts,nocc,nocc,nvir,nvir), dtype=dtype)
            self.ovov = np.zeros((nkpts,nkpts,nkpts,nocc,nvir,nocc,nvir), dtype=dtype)
            self.voov = np.zeros((nkpts,nkpts,nkpts,nvir,nocc,nocc,nvir), dtype=dtype)
            self.vovv = np.zeros((nkpts,nkpts,nkpts,nvir,nocc,nvir,nvir), dtype=dtype)
            self.vvvv = np.zeros((nkpts,nkpts,nkpts,nvir,nvir,nvir,nvir), dtype=dtype)

            for (ikp,ikq,ikr) in khelper.symm_map.keys():
                iks = kconserv[ikp,ikq,ikr]
                eri_kpt = fao2mo((mo_coeff[ikp],mo_coeff[ikq],mo_coeff[ikr],mo_coeff[iks]),
                                 (cc.kpts[ikp],cc.kpts[ikq],cc.kpts[ikr],cc.kpts[iks]), compact=False)
>>>>>>> 50c7c931
                if dtype == np.float: eri_kpt = eri_kpt.real
                eri_kpt = eri_kpt.reshape(nmo, nmo, nmo, nmo)
                for (kp, kq, kr) in khelper.symm_map[(ikp, ikq, ikr)]:
                    eri_kpt_symm = khelper.transform_symm(eri_kpt, kp, kq, kr).transpose(0, 2, 1, 3)
                    self.oooo[kp, kr, kq] = eri_kpt_symm[:nocc, :nocc, :nocc, :nocc] / nkpts
                    self.ooov[kp, kr, kq] = eri_kpt_symm[:nocc, :nocc, :nocc, nocc:] / nkpts
                    self.oovv[kp, kr, kq] = eri_kpt_symm[:nocc, :nocc, nocc:, nocc:] / nkpts
                    self.ovov[kp, kr, kq] = eri_kpt_symm[:nocc, nocc:, :nocc, nocc:] / nkpts
                    self.voov[kp, kr, kq] = eri_kpt_symm[nocc:, :nocc, :nocc, nocc:] / nkpts
                    self.vovv[kp, kr, kq] = eri_kpt_symm[nocc:, :nocc, nocc:, nocc:] / nkpts
                    self.vvvv[kp, kr, kq] = eri_kpt_symm[nocc:, nocc:, nocc:, nocc:] / nkpts

            self.dtype = dtype
        else:
            log.info('using HDF5 ERI storage')
            self.feri1 = lib.H5TmpFile()

<<<<<<< HEAD
            self.oooo = self.feri1.create_dataset('oooo', (nkpts, nkpts, nkpts, nocc, nocc, nocc, nocc), dtype.char)
            self.ooov = self.feri1.create_dataset('ooov', (nkpts, nkpts, nkpts, nocc, nocc, nocc, nvir), dtype.char)
            self.oovv = self.feri1.create_dataset('oovv', (nkpts, nkpts, nkpts, nocc, nocc, nvir, nvir), dtype.char)
            self.ovov = self.feri1.create_dataset('ovov', (nkpts, nkpts, nkpts, nocc, nvir, nocc, nvir), dtype.char)
            self.voov = self.feri1.create_dataset('voov', (nkpts, nkpts, nkpts, nvir, nocc, nocc, nvir), dtype.char)
            self.vovv = self.feri1.create_dataset('vovv', (nkpts, nkpts, nkpts, nvir, nocc, nvir, nvir), dtype.char)
            self.vvvv = self.feri1.create_dataset('vvvv', (nkpts, nkpts, nkpts, nvir, nvir, nvir, nvir), dtype.char)
=======
            self.oooo = self.feri1.create_dataset('oooo', (nkpts,nkpts,nkpts,nocc,nocc,nocc,nocc), dtype.char)
            self.ooov = self.feri1.create_dataset('ooov', (nkpts,nkpts,nkpts,nocc,nocc,nocc,nvir), dtype.char)
            self.oovv = self.feri1.create_dataset('oovv', (nkpts,nkpts,nkpts,nocc,nocc,nvir,nvir), dtype.char)
            self.ovov = self.feri1.create_dataset('ovov', (nkpts,nkpts,nkpts,nocc,nvir,nocc,nvir), dtype.char)
            self.voov = self.feri1.create_dataset('voov', (nkpts,nkpts,nkpts,nvir,nocc,nocc,nvir), dtype.char)
            self.vovv = self.feri1.create_dataset('vovv', (nkpts,nkpts,nkpts,nvir,nocc,nvir,nvir), dtype.char)

            if not (cc.direct and type(cc._scf.with_df) is df.GDF):
                self.vvvv = self.feri1.create_dataset('vvvv', (nkpts,nkpts,nkpts,nvir,nvir,nvir,nvir), dtype.char)
>>>>>>> 50c7c931

            # <ij|pq>  = (ip|jq)
            cput1 = time.clock(), time.time()
            for kp in range(nkpts):
                for kq in range(nkpts):
                    for kr in range(nkpts):
                        ks = kconserv[kp, kq, kr]
                        orbo_p = mo_coeff[kp][:, :nocc]
                        orbo_r = mo_coeff[kr][:, :nocc]
                        buf_kpt = fao2mo((orbo_p, mo_coeff[kq], orbo_r, mo_coeff[ks]),
                                         (cc.kpts[kp], cc.kpts[kq], cc.kpts[kr], cc.kpts[ks]), compact=False)
                        if mo_coeff[0].dtype == np.float: buf_kpt = buf_kpt.real
                        buf_kpt = buf_kpt.reshape(nocc, nmo, nocc, nmo).transpose(0, 2, 1, 3)
                        self.dtype = buf_kpt.dtype
                        self.oooo[kp, kr, kq, :, :, :, :] = buf_kpt[:, :, :nocc, :nocc] / nkpts
                        self.ooov[kp, kr, kq, :, :, :, :] = buf_kpt[:, :, :nocc, nocc:] / nkpts
                        self.oovv[kp, kr, kq, :, :, :, :] = buf_kpt[:, :, nocc:, nocc:] / nkpts
            cput1 = log.timer_debug1('transforming oopq', *cput1)

            # <ia|pq> = (ip|aq)
            cput1 = time.clock(), time.time()
            for kp in range(nkpts):
                for kq in range(nkpts):
                    for kr in range(nkpts):
                        ks = kconserv[kp, kq, kr]
                        orbo_p = mo_coeff[kp][:, :nocc]
                        orbv_r = mo_coeff[kr][:, nocc:]
                        buf_kpt = fao2mo((orbo_p, mo_coeff[kq], orbv_r, mo_coeff[ks]),
                                         (cc.kpts[kp], cc.kpts[kq], cc.kpts[kr], cc.kpts[ks]), compact=False)
                        if mo_coeff[0].dtype == np.float: buf_kpt = buf_kpt.real
<<<<<<< HEAD
                        buf_kpt = buf_kpt.reshape(nocc, nmo, nvir, nmo).transpose(0, 2, 1, 3)
                        self.ovov[kp, kr, kq, :, :, :, :] = buf_kpt[:, :, :nocc, nocc:] / nkpts
                        self.vovv[kr, kp, ks, :, :, :, :] = buf_kpt[:, :, nocc:, nocc:].transpose(1, 0, 3, 2) / nkpts
                        self.voov[kr, kp, ks, :, :, :, :] = buf_kpt[:, :, nocc:, :nocc].transpose(1, 0, 3, 2) / nkpts
=======
                        buf_kpt = buf_kpt.reshape(nocc,nmo,nvir,nmo).transpose(0,2,1,3)
                        self.ovov[kp,kr,kq,:,:,:,:] = buf_kpt[:,:,:nocc,nocc:] / nkpts
#TODO: compute vovv on the fly
                        self.vovv[kr,kp,ks,:,:,:,:] = buf_kpt[:,:,nocc:,nocc:].transpose(1,0,3,2) / nkpts
                        self.voov[kr,kp,ks,:,:,:,:] = buf_kpt[:,:,nocc:,:nocc].transpose(1,0,3,2) / nkpts
>>>>>>> 50c7c931
            cput1 = log.timer_debug1('transforming ovpq', *cput1)

            ## Without k-point symmetry
            # cput1 = time.clock(), time.time()
            # for kp in range(nkpts):
            #    for kq in range(nkpts):
            #        for kr in range(nkpts):
            #            ks = kconserv[kp,kq,kr]
            #            orbv_p = mo_coeff[kp][:,nocc:]
            #            orbv_q = mo_coeff[kq][:,nocc:]
            #            orbv_r = mo_coeff[kr][:,nocc:]
            #            orbv_s = mo_coeff[ks][:,nocc:]
            #            for a in range(nvir):
            #                orbva_p = orbv_p[:,a].reshape(-1,1)
            #                buf_kpt = fao2mo((orbva_p,orbv_q,orbv_r,orbv_s),
            #                                 (cc.kpts[kp],cc.kpts[kq],cc.kpts[kr],cc.kpts[ks]), compact=False)
            #                if mo_coeff[0].dtype == np.float: buf_kpt = buf_kpt.real
            #                buf_kpt = buf_kpt.reshape((1,nvir,nvir,nvir)).transpose(0,2,1,3)
            #                self.vvvv[kp,kr,kq,a,:,:,:] = buf_kpt[:] / nkpts
            # cput1 = log.timer_debug1('transforming vvvv', *cput1)

            cput1 = time.clock(), time.time()
<<<<<<< HEAD
            for (ikp, ikq, ikr) in khelper.symm_map.keys():
                iks = kconserv[ikp, ikq, ikr]
                orbv_p = mo_coeff[ikp][:, nocc:]
                orbv_q = mo_coeff[ikq][:, nocc:]
                orbv_r = mo_coeff[ikr][:, nocc:]
                orbv_s = mo_coeff[iks][:, nocc:]
                mem_now = lib.current_memory()[0]
                if nvir ** 4 * 16 / 1e6 + mem_now < cc.max_memory:
                    # unit cell is small enough to handle vvvv in-core
                    buf_kpt = fao2mo((orbv_p, orbv_q, orbv_r, orbv_s),
                                     (cc.kpts[ikp], cc.kpts[ikq], cc.kpts[ikr], cc.kpts[iks]), compact=False)
                    if dtype == np.float: buf_kpt = buf_kpt.real
                    buf_kpt = buf_kpt.reshape((nvir, nvir, nvir, nvir))
                    for (kp, kq, kr) in khelper.symm_map[(ikp, ikq, ikr)]:
                        buf_kpt_symm = khelper.transform_symm(buf_kpt, kp, kq, kr).transpose(0, 2, 1, 3)
                        self.vvvv[kp, kr, kq] = buf_kpt_symm / nkpts
                else:
=======
            mem_now = lib.current_memory()[0]
            if cc.direct and type(cc._scf.with_df) is df.GDF:
                _init_df_eris(cc, self)

            elif nvir**4 * 16 / 1e6 + mem_now < cc.max_memory:
                for (ikp,ikq,ikr) in khelper.symm_map.keys():
                    iks = kconserv[ikp,ikq,ikr]
                    orbv_p = mo_coeff[ikp][:,nocc:]
                    orbv_q = mo_coeff[ikq][:,nocc:]
                    orbv_r = mo_coeff[ikr][:,nocc:]
                    orbv_s = mo_coeff[iks][:,nocc:]
                    # unit cell is small enough to handle vvvv in-core
                    buf_kpt = fao2mo((orbv_p,orbv_q,orbv_r,orbv_s),
                                     cc.kpts[[ikp,ikq,ikr,iks]], compact=False)
                    if dtype == np.float: buf_kpt = buf_kpt.real
                    buf_kpt = buf_kpt.reshape((nvir,nvir,nvir,nvir))
                    for (kp,kq,kr) in khelper.symm_map[(ikp,ikq,ikr)]:
                        buf_kpt_symm = khelper.transform_symm(buf_kpt,kp,kq,kr).transpose(0,2,1,3)
                        self.vvvv[kp,kr,kq] = buf_kpt_symm / nkpts
            else:
                raise MemoryError('Minimal memory requirements %s MB'
                                  % (mem_now + nvir**4/1e6*16*2))
                for (ikp,ikq,ikr) in khelper.symm_map.keys():
>>>>>>> 50c7c931
                    for a in range(nvir):
                        orbva_p = orbv_p[:, a].reshape(-1, 1)
                        buf_kpt = fao2mo((orbva_p, orbv_q, orbv_r, orbv_s),
                                         (cc.kpts[ikp], cc.kpts[ikq], cc.kpts[ikr], cc.kpts[iks]), compact=False)
                        if mo_coeff[0].dtype == np.float: buf_kpt = buf_kpt.real
                        buf_kpt = buf_kpt.reshape((1, nvir, nvir, nvir)).transpose(0, 2, 1, 3)

                        self.vvvv[ikp, ikr, ikq, a, :, :, :] = buf_kpt[0, :, :, :] / nkpts
                        # Store symmetric permutations
                        self.vvvv[ikr, ikp, iks, :, a, :, :] = buf_kpt.transpose(1, 0, 3, 2)[:, 0, :, :] / nkpts
                        self.vvvv[ikq, iks, ikp, :, :, a, :] = buf_kpt.transpose(2, 3, 0, 1).conj()[:, :, 0, :] / nkpts
                        self.vvvv[iks, ikq, ikr, :, :, :, a] = buf_kpt.transpose(3, 2, 1, 0).conj()[:, :, :, 0] / nkpts
            cput1 = log.timer_debug1('transforming vvvv', *cput1)

        log.timer('CCSD integral transformation', *cput0)

<<<<<<< HEAD
=======
def _init_df_eris(cc, eris):
    from pyscf.ao2mo import _ao2mo
    if cc._scf.with_df._cderi is None:
        cc._scf.with_df.build()

    nocc = mycc.nocc
    nmo = mycc.nmo
    nvir = nmo - nocc
    nao = cc._scf.cell.nao_nr()

    kpts = cc.kpts
    nkpts = len(kpts)
    naux = cc._scf.with_df.get_naoaux()
    if gamma_point(kpts):
        dtype = np.double
    else:
        dtype = np.complex128
    dtype = np.result_type(dtype, *eris.mo_coeff)
    eris.Lpv = np.empty((nkpts,nkpts,naux,nmo,nvir), dtype=dtype)

    with h5py.File(cc._scf.with_df._cderi, 'r') as f:
        kptij_lst = f['j3c-kptij'].value
        tao = []
        ao_loc = None
        for ki, kpti in enumerate(kpts):
            for kj, kptj in enumerate(kpts):
                kpti_kptj = np.array((kpti,kptj))
                k_id = member(kpti_kptj, kptij_lst)
                if len(k_id) > 0:
                    Lpq = np.asarray(f['j3c/' + str(k_id[0])])
                else:
                    kptji = kpti_kptj[[1,0]]
                    k_id = member(kptji, kptij_lst)
                    Lpq = np.asarray(f['j3c/' + str(k_id[0])])
                    Lpq = lib.transpose(Lpq.reshape(naux,nao,nao), axes=(0,2,1))
                    Lpq = Lpq.conj()

                mo = np.hstack((eris.mo_coeff[ki], eris.mo_coeff[kj][:,nocc:]))
                mo = np.asarray(mo, dtype=dtype, order='F')
                if dtype == np.double:
                    _ao2mo.nr_e2(Lpq, mo, (0, nmo, nmo, nmo+nvir), aosym='s2',
                                 out=eris.Lpv[ki,kj])
                else:
                    if Lpq.size != naux*nao**2: # aosym = 's2'
                        Lpq = lib.unpack_tril(Lpq).astype(np.complex128)
                    _ao2mo.r_e2(Lpq, mo, (0, nmo, nmo, nmo+nvir), tao, ao_loc,
                                out=eris.Lpv[ki,kj])
    return eris
>>>>>>> 50c7c931

def verify_eri_symmetry(nmo, nkpts, kconserv, eri):
    # Check ERI symmetry
    maxdiff = 0.0
    for kp in range(nkpts):
        for kq in range(nkpts):
            for kr in range(nkpts):
                ks = kconserv[kp, kq, kr]
                for p in range(nmo):
                    for q in range(nmo):
                        for r in range(nmo):
                            for s in range(nmo):
<<<<<<< HEAD
                                pqrs = eri[kp, kq, kr, p, q, r, s]
                                rspq = eri[kr, ks, kp, r, s, p, q]
                                diff = numpy.linalg.norm(pqrs - rspq).real
=======
                                pqrs = eri[kp,kq,kr,p,q,r,s]
                                rspq = eri[kr,ks,kp,r,s,p,q]
                                diff = np.linalg.norm(pqrs - rspq).real
>>>>>>> 50c7c931
                                if diff > 1e-5:
                                    print("** Warning: ERI diff at ")
                                    print("kp,kq,kr,ks,p,q,r,s =", kp, kq, kr, ks, p, q, r, s)
                                maxdiff = max(maxdiff, diff)
    print("Max difference in (pq|rs) - (rs|pq) = %.15g" % maxdiff)
    if maxdiff > 1e-5:
        print("Energy cutoff (or cell.mesh) is not enough to converge AO integrals.")


imd = imdk


class _IMDS:
    # Identical to molecular rccsd_slow
    def __init__(self, cc):
        self.verbose = cc.verbose
        self.stdout = cc.stdout
        self.t1 = cc.t1
        self.t2 = cc.t2
        self.eris = cc.eris
        self.kconserv = cc.khelper.kconserv
        self.made_ip_imds = False
        self.made_ea_imds = False
        self._made_shared_2e = False
        self._fimd = None

    def _make_shared_1e(self):
        cput0 = (time.clock(), time.time())
        log = logger.Logger(self.stdout, self.verbose)

        t1, t2, eris = self.t1, self.t2, self.eris
        kconserv = self.kconserv
        self.Loo = imd.Loo(t1, t2, eris, kconserv)
        self.Lvv = imd.Lvv(t1, t2, eris, kconserv)
        self.Fov = imd.cc_Fov(t1, t2, eris, kconserv)

        log.timer('EOM-CCSD shared one-electron intermediates', *cput0)

    def _make_shared_2e(self):
        cput0 = (time.clock(), time.time())
        log = logger.Logger(self.stdout, self.verbose)

        t1, t2, eris = self.t1, self.t2, self.eris
        kconserv = self.kconserv

        # TODO: check whether to hold Wovov Wovvo in memory
        if self._fimd is None:
            self._fimd = lib.H5TmpFile()
        nkpts, nocc, nvir = t1.shape
        self._fimd.create_dataset('ovov', (nkpts, nkpts, nkpts, nocc, nvir, nocc, nvir), t1.dtype.char)
        self._fimd.create_dataset('ovvo', (nkpts, nkpts, nkpts, nocc, nvir, nvir, nocc), t1.dtype.char)

        # 2 virtuals
        self.Wovov = imd.Wovov(t1, t2, eris, kconserv, self._fimd['ovov'])
        self.Wovvo = imd.Wovvo(t1, t2, eris, kconserv, self._fimd['ovvo'])
        self.Woovv = eris.oovv

        log.timer('EOM-CCSD shared two-electron intermediates', *cput0)

    def make_ip(self, ip_partition=None):
        self._make_shared_1e()
        if self._made_shared_2e is False and ip_partition != 'mp':
            self._make_shared_2e()
            self._made_shared_2e = True

        cput0 = (time.clock(), time.time())
        log = logger.Logger(self.stdout, self.verbose)

        t1, t2, eris = self.t1, self.t2, self.eris
        kconserv = self.kconserv

        nkpts, nocc, nvir = t1.shape
        self._fimd.create_dataset('oooo', (nkpts, nkpts, nkpts, nocc, nocc, nocc, nocc), t1.dtype.char)
        self._fimd.create_dataset('ooov', (nkpts, nkpts, nkpts, nocc, nocc, nocc, nvir), t1.dtype.char)
        self._fimd.create_dataset('ovoo', (nkpts, nkpts, nkpts, nocc, nvir, nocc, nocc), t1.dtype.char)

        # 0 or 1 virtuals
        if ip_partition != 'mp':
            self.Woooo = imd.Woooo(t1, t2, eris, kconserv, self._fimd['oooo'])
        self.Wooov = imd.Wooov(t1, t2, eris, kconserv, self._fimd['ooov'])
        self.Wovoo = imd.Wovoo(t1, t2, eris, kconserv, self._fimd['ovoo'])
        self.made_ip_imds = True
        log.timer('EOM-CCSD IP intermediates', *cput0)

    def make_ea(self, ea_partition=None):
        self._make_shared_1e()
        if self._made_shared_2e is False and ea_partition != 'mp':
            self._make_shared_2e()
            self._made_shared_2e = True

        cput0 = (time.clock(), time.time())
        log = logger.Logger(self.stdout, self.verbose)

        t1, t2, eris = self.t1, self.t2, self.eris
        kconserv = self.kconserv

        nkpts, nocc, nvir = t1.shape
        self._fimd.create_dataset('vovv', (nkpts, nkpts, nkpts, nvir, nocc, nvir, nvir), t1.dtype.char)
        self._fimd.create_dataset('vvvo', (nkpts, nkpts, nkpts, nvir, nvir, nvir, nocc), t1.dtype.char)
        self._fimd.create_dataset('vvvv', (nkpts, nkpts, nkpts, nvir, nvir, nvir, nvir), t1.dtype.char)

        # 3 or 4 virtuals
        self.Wvovv = imd.Wvovv(t1, t2, eris, kconserv, self._fimd['vovv'])
        if ea_partition == 'mp' and np.all(t1 == 0):
            self.Wvvvo = imd.Wvvvo(t1, t2, eris, kconserv, self._fimd['vvvo'])
        else:
            self.Wvvvv = imd.Wvvvv(t1, t2, eris, kconserv, self._fimd['vvvv'])
            self.Wvvvo = imd.Wvvvo(t1, t2, eris, kconserv, self.Wvvvv, self._fimd['vvvo'])
        self.made_ea_imds = True
        log.timer('EOM-CCSD EA intermediates', *cput0)

    def make_ee(self):
        raise NotImplementedError


def _mem_usage(nkpts, nocc, nvir):
    incore = nkpts ** 3 * (nocc + nvir) ** 4
    # Roughly, factor of two for intermediates and factor of two
    # for safety (temp arrays, copying, etc)
    incore *= 4
    # TODO: Improve incore estimate and add outcore estimate
    outcore = basic = incore
    return incore * 16 / 1e6, outcore * 16 / 1e6, basic * 16 / 1e6


if __name__ == '__main__':
    from pyscf.pbc import gto, scf, cc

    cell = gto.Cell()
    cell.atom = '''
    C 0.000000000000   0.000000000000   0.000000000000
    C 1.685068664391   1.685068664391   1.685068664391
    '''
    cell.basis = { 'C': [[0, (0.8, 1.0)],
                         [1, (1.0, 1.0)]]}
    cell.pseudo = 'gth-pade'
    cell.a = '''
    0.000000000, 3.370137329, 3.370137329
    3.370137329, 0.000000000, 3.370137329
    3.370137329, 3.370137329, 0.000000000'''
    cell.unit = 'B'
    cell.verbose = 5
    cell.build()

    # Running HF and CCSD with 1x1x2 Monkhorst-Pack k-point mesh
    kmf = scf.KRHF(cell, kpts=cell.make_kpts([1, 1, 2]), exxdiv=None)
    ehf = kmf.kernel()

    mycc = cc.KRCCSD(kmf)
    mycc.conv_tol = 1e-10
    mycc.conv_tol_normt = 1e-10
    ecc, t1, t2 = mycc.kernel()
    print(ecc - -0.155298393321855)

<<<<<<< HEAD
    e_ip, _ = mycc.ipccsd(kptlist=(0,))
    e_ea, _ = mycc.eaccsd(kptlist=(0,))
    print(e_ip, e_ea)
=======
    mycc.ipccsd(nroots=3, kptlist=[0])
    mycc.eaccsd(nroots=3, kptlist=[0])
    exit()

    ####
    cell = gto.Cell()
    cell.atom='''
    He 0.000000000000   0.000000000000   0.000000000000
    He 1.685068664391   1.685068664391   1.685068664391
    '''
    cell.basis = [[0, (1., 1.)], [0, (.5, 1.)]]
    cell.a = '''
    0.000000000, 3.370137329, 3.370137329
    3.370137329, 0.000000000, 3.370137329
    3.370137329, 3.370137329, 0.000000000'''
    cell.unit = 'B'
    cell.build()

    np.random.seed(2)
    # Running HF and CCSD with 1x1x2 Monkhorst-Pack k-point mesh
    kmf = scf.KRHF(cell, kpts=cell.make_kpts([1,1,3]), exxdiv=None)
    nmo = cell.nao_nr()
    kmf.mo_occ = np.zeros((3,nmo))
    kmf.mo_occ[:,:2] = 2
    kmf.mo_energy = np.arange(nmo) + np.random.random((3,nmo)) * .3
    kmf.mo_energy[kmf.mo_occ == 0] += 2
    kmf.mo_coeff = (np.random.random((3,nmo,nmo)) +
                    np.random.random((3,nmo,nmo))*1j - .5-.5j)

    def rand_t1_t2(mycc):
        nkpts = mycc.nkpts
        nocc = mycc.nocc
        nmo = mycc.nmo
        nvir = nmo - nocc
        np.random.seed(1)
        t1 = (np.random.random((nkpts,nocc,nvir)) +
              np.random.random((nkpts,nocc,nvir))*1j - .5-.5j)
        t2 = (np.random.random((nkpts,nkpts,nkpts,nocc,nocc,nvir,nvir)) +
              np.random.random((nkpts,nkpts,nkpts,nocc,nocc,nvir,nvir))*1j - .5-.5j)
        kconserv = kpts_helper.get_kconserv(kmf.cell, kmf.kpts)
        Ps = kconserve_pmatrix(nkpts, kconserv)
        t2 = t2 + np.einsum('xyzijab,xyzw->yxwjiba', t2, Ps)
        return t1, t2

    mycc = KRCCSD(kmf)
    eris = mycc.ao2mo()
    t1, t2 = rand_t1_t2(mycc)
    Ht1, Ht2 = mycc.update_amps(t1, t2, eris)
    print(lib.finger(Ht1) - (-4.6808039711608824+9.4962987225515789j))
    print(lib.finger(Ht2) - (18.613685230812546+114.66975731912211j))

    kmf = kmf.density_fit(auxbasis=[[0, (1., 1.)], [0, (.5, 1.)]])
    mycc = KRCCSD(kmf)
    eris = _ERIS(mycc, mycc.mo_coeff, method='outcore')
    t1, t2 = rand_t1_t2(mycc)
    Ht1, Ht2 = mycc.update_amps(t1, t2, eris)
    print(lib.finger(Ht1) - (-3.6611794882508244+9.2241044317516554j))
    print(lib.finger(Ht2) - (-196.88536721771101-432.29569128644886j))
>>>>>>> 50c7c931
<|MERGE_RESOLUTION|>--- conflicted
+++ resolved
@@ -43,72 +43,12 @@
 # This is restricted (R)CCSD
 # Ref: Hirata, et al., J. Chem. Phys. 120, 2581 (2004)
 
-<<<<<<< HEAD
-def kernel(cc, eris, t1=None, t2=None, max_cycle=50, tol=1e-8, tolnormt=1e-6,
-           max_memory=2000, verbose=logger.INFO):
-    """Exactly the same as pyscf.cc.ccsd.kernel, which calls a
-    *local* energy() function."""
-    if isinstance(verbose, logger.Logger):
-        log = verbose
-    else:
-        log = logger.Logger(cc.stdout, verbose)
-
-    # assert(isinstance(eris, pyscf.cc.ccsd._ChemistsERIs))
-    if t1 is None and t2 is None:
-        t1, t2 = cc.init_amps(eris)[1:]
-    elif t1 is None:
-        nocc = cc.nocc
-        nvir = cc.nmo - nocc
-        t1 = numpy.zeros((nocc, nvir), eris.dtype)
-    elif t2 is None:
-        t2 = cc.init_amps(eris)[2]
-
-    cput1 = cput0 = (time.clock(), time.time())
-    nkpts, nocc, nvir = t1.shape
-    eold = 0.0
-    eccsd = 0.0
-    if isinstance(cc.diis, lib.diis.DIIS):
-        adiis = cc.diis
-    elif cc.diis:
-        adiis = lib.diis.DIIS(cc, cc.diis_file)
-        adiis.space = cc.diis_space
-    else:
-        adiis = None
-
-    conv = False
-    for istep in range(max_cycle):
-        t1new, t2new = cc.update_amps(t1, t2, eris)
-        normt = cc.get_normt_diff(t1, t2, t1new, t2new)
-        if cc.iterative_damping < 1.0:
-            alpha = cc.iterative_damping
-            t1new = (1 - alpha) * t1 + alpha * t1new
-            t2new *= alpha
-            t2new += (1 - alpha) * t2
-        t1, t2 = t1new, t2new
-        t1new = t2new = None
-        t1, t2 = cc.run_diis(t1, t2, istep, normt, eccsd - eold, adiis)
-        eold, eccsd = eccsd, cc.energy(t1, t2, eris)
-        log.info('cycle = %d  E(KCCSD) = %.15g  dE = %.9g  norm(t1,t2) = %.6g',
-                 istep, eccsd, eccsd - eold, normt)
-        cput1 = log.timer('KCCSD iter', *cput1)
-        if abs(eccsd - eold) < tol and normt < tolnormt:
-            conv = True
-            break
-    log.timer('KCCSD', *cput0)
-    return conv, eccsd, t1, t2
-=======
 kernel = pyscf.cc.ccsd.kernel
->>>>>>> 50c7c931
 
 
 def get_normt_diff(cc, t1, t2, t1new, t2new):
     '''Calculates norm(t1 - t1new) + norm(t2 - t2new).'''
-<<<<<<< HEAD
-    return numpy.linalg.norm(t1new - t1) + numpy.linalg.norm(t2new - t2)
-
-=======
     return np.linalg.norm(t1new-t1) + np.linalg.norm(t2new-t2)
->>>>>>> 50c7c931
 
 def update_amps(cc, t1, t2, eris):
     time0 = time1 = time.clock(), time.time()
@@ -207,29 +147,6 @@
     fimd = None
     time1 = log.timer_debug1('t2 oooo', *time1)
 
-<<<<<<< HEAD
-    mem_now = lib.current_memory()[0]
-    if (nvir ** 4 * nkpts ** 3) * 16 / 1e6 + mem_now < cc.max_memory * .9:
-        Wvvvv = imdk.cc_Wvvvv(t1, t2, eris, kconserv)
-    else:
-        fimd = lib.H5TmpFile()
-        Wvvvv = fimd.create_dataset('vvvv', (nkpts, nkpts, nkpts, nvir, nvir, nvir, nvir), t1.dtype.char)
-        Wvvvv = imdk.cc_Wvvvv(t1, t2, eris, kconserv, Wvvvv)
-
-    for ki, kj, ka in kpts_helper.loop_kkk(nkpts):
-        kb = kconserv[ki, ka, kj]
-        t2new_tmp = np.zeros((nocc, nocc, nvir, nvir), dtype=t2.dtype)
-        for kc in range(nkpts):
-            kd = kconserv[ka, kc, kb]
-            tau_term = t2[ki, kj, kc].copy()
-            if ki == kc and kj == kd:
-                tau_term += einsum('ic,jd->ijcd', t1[ki], t1[kj])
-            t2new_tmp += 0.5 * einsum('abcd,ijcd->ijab', Wvvvv[ka, kb, kc], tau_term)
-
-        t2new_tmp += einsum('ac,ijcb->ijab', Lvv[ka], t2[ki, kj, ka])
-
-        t2new_tmp += einsum('ki,kjab->ijab', -Loo[ki], t2[ki, kj, ka])
-=======
     # einsum('abcd,ijcd->ijab', Wvvvv, tau)
     add_vvvv_(cc, t2new, t1, t2, eris)
     time1 = log.timer_debug1('t2 vvvv', *time1)
@@ -239,31 +156,18 @@
 
         t2new_tmp  = einsum('ac,ijcb->ijab', Lvv[ka],t2[ki,kj,ka])
         t2new_tmp += einsum('ki,kjab->ijab',-Loo[ki],t2[ki,kj,ka])
->>>>>>> 50c7c931
 
         kc = kconserv[ka, ki, kb]
         tmp2 = np.asarray(eris.vovv[kc, ki, kb]).transpose(3, 2, 1, 0).conj() \
                - einsum('kbic,ka->abic', eris.ovov[ka, kb, ki], t1[ka])
         t2new_tmp += einsum('abic,jc->ijab', tmp2, t1[kj])
 
-<<<<<<< HEAD
-        kk = kconserv[ki, ka, kj]
-        tmp2 = np.asarray(eris.ooov[kj, ki, kk]).transpose(3, 2, 1, 0).conj() \
-               + einsum('akic,jc->akij', eris.voov[ka, kk, ki], t1[kj])
-        t2new_tmp -= einsum('akij,kb->ijab', tmp2, t1[kb])
-        t2new[ki, kj, ka] += t2new_tmp
-        t2new[kj, ki, kb] += t2new_tmp.transpose(1, 0, 3, 2)
-    Wvvvv = None
-    fimd = None
-    time1 = log.timer_debug1('t2 vvvv', *time1)
-=======
         kk = kconserv[ki,ka,kj]
         tmp2 = np.asarray(eris.ooov[kj,ki,kk]).transpose(3,2,1,0).conj() \
                 + einsum('akic,jc->akij',eris.voov[ka,kk,ki],t1[kj])
         t2new_tmp -= einsum('akij,kb->ijab',tmp2,t1[kb])
         t2new[ki,kj,ka] += t2new_tmp
         t2new[kj,ki,kb] += t2new_tmp.transpose(1,0,3,2)
->>>>>>> 50c7c931
 
     mem_now = lib.current_memory()[0]
     if (nocc ** 2 * nvir ** 2 * nkpts ** 3) * 16 / 1e6 * 2 + mem_now < cc.max_memory * .9:
@@ -323,13 +227,8 @@
     fock = eris.fock
     e = 0.0 + 1j * 0.0
     for ki in range(nkpts):
-<<<<<<< HEAD
-        e += 2 * einsum('ia,ia', fock[ki, :nocc, nocc:], t1[ki])
-    tau = t1t1 = numpy.zeros(shape=t2.shape, dtype=t2.dtype)
-=======
         e += 2*einsum('ia,ia', fock[ki,:nocc,nocc:], t1[ki])
     tau = t1t1 = np.zeros(shape=t2.shape, dtype=t2.dtype)
->>>>>>> 50c7c931
     for ki in range(nkpts):
         ka = ki
         for kj in range(nkpts):
@@ -464,16 +363,6 @@
         nocc = self.nocc
         nvir = self.nmo - nocc
         nkpts = self.nkpts
-<<<<<<< HEAD
-        t1 = numpy.zeros((nkpts, nocc, nvir), dtype=eris.fock.dtype)
-        t2 = numpy.empty((nkpts, nkpts, nkpts, nocc, nocc, nvir, nvir), dtype=eris.fock.dtype)
-        foo = eris.fock[:, :nocc, :nocc].copy()
-        fvv = eris.fock[:, nocc:, nocc:].copy()
-
-        emp2 = 0
-        kconserv = self.khelper.kconserv
-        touched = numpy.zeros((nkpts, nkpts, nkpts), dtype=bool)
-=======
         t1 = np.zeros((nkpts,nocc,nvir), dtype=eris.fock.dtype)
         t2 = np.empty((nkpts,nkpts,nkpts,nocc,nocc,nvir,nvir), dtype=eris.fock.dtype)
         foo = eris.fock[:,:nocc,:nocc].copy()
@@ -482,7 +371,6 @@
         emp2 = 0
         kconserv = self.khelper.kconserv
         touched = np.zeros((nkpts,nkpts,nkpts), dtype=bool)
->>>>>>> 50c7c931
         for ki, kj, ka in kpts_helper.loop_kkk(nkpts):
             if touched[ki, kj, ka]:
                 continue
@@ -495,19 +383,6 @@
             idx = abs(eijab) < LOOSE_ZERO_TOL
             eijab[idx] = LARGE_DENOM
 
-<<<<<<< HEAD
-            eris_ijab = eris.oovv[ki, kj, ka]
-            eris_ijba = eris.oovv[ki, kj, kb]
-            t2[ki, kj, ka] = eris_ijab.conj() / eijab
-            woovv = 2 * eris_ijab - eris_ijba.transpose(0, 1, 3, 2)
-            emp2 += numpy.einsum('ijab,ijab', t2[ki, kj, ka], woovv)
-
-            if ka != kb:
-                eijba = eijab.transpose(0, 1, 3, 2)
-                t2[ki, kj, kb] = eris_ijba.conj() / eijba
-                woovv = 2 * eris_ijba - eris_ijab.transpose(0, 1, 3, 2)
-                emp2 += numpy.einsum('ijab,ijab', t2[ki, kj, kb], woovv)
-=======
             eris_ijab = eris.oovv[ki,kj,ka]
             eris_ijba = eris.oovv[ki,kj,kb]
             t2[ki,kj,ka] = eris_ijab.conj() / eijab
@@ -519,7 +394,6 @@
                 t2[ki,kj,kb] = eris_ijba.conj() / eijba
                 woovv = 2*eris_ijba - eris_ijab.transpose(0,1,3,2)
                 emp2 += np.einsum('ijab,ijab', t2[ki,kj,kb], woovv)
->>>>>>> 50c7c931
 
             touched[ki, kj, ka] = touched[ki, kj, kb] = True
 
@@ -549,24 +423,6 @@
         if mbpt2:
             cctyp = 'MBPT2'
             self.e_corr, self.t1, self.t2 = self.init_amps(eris)
-<<<<<<< HEAD
-        else:
-            cctyp = 'CCSD'
-            self.converged, self.e_corr, self.t1, self.t2 = \
-                kernel(self, eris, t1, t2, max_cycle=self.max_cycle,
-                       tol=self.conv_tol,
-                       tolnormt=self.conv_tol_normt,
-                       max_memory=self.max_memory, verbose=self.verbose)
-            if self.converged:
-                logger.info(self, 'CCSD converged')
-            else:
-                logger.info(self, 'CCSD not converged')
-        if self._scf.e_tot == 0:
-            logger.info(self, 'E_corr = %.16g', self.e_corr)
-        else:
-            logger.info(self, 'E(%s) = %.16g  E_corr = %.16g',
-                        cctyp, self.e_tot, self.e_corr)
-=======
             return self.e_corr, self.t1, self.t2
 
         cctyp = 'CCSD'
@@ -575,7 +431,6 @@
                        tol=self.conv_tol, tolnormt=self.conv_tol_normt,
                        verbose=self.verbose)
         self._finalize()
->>>>>>> 50c7c931
         return self.e_corr, self.t1, self.t2
 
     def ao2mo(self, mo_coeff=None):
@@ -682,15 +537,6 @@
                 evals_k, evecs_k = [evals_k], [evecs_k]
 
             for n, en, vn in zip(range(nroots), evals_k, evecs_k):
-<<<<<<< HEAD
-                logger.info(self, 'IP root %d E = %.16g  qpwt = %0.6g',
-                            n, en, np.linalg.norm(vn[:self.nocc]) ** 2)
-        log.timer('IP-CCSD', *cput0)
-        self.eip = evals
-        return self.eip, evecs
-
-    def ipccsd_matvec(self, vector, kshift):
-=======
                 r1, r2 = self.vector_to_amplitudes_ip(vn)
                 qp_weight = np.linalg.norm(r1)**2
                 logger.info(self, 'EOM-CCSD root %d E = %.16g  qpwt = %0.6g',
@@ -698,9 +544,8 @@
         log.timer('EOM-CCSD', *cput0)
         return evals_k, evecs_k
 
-    def ipccsd_matvec(self, vector):
+    def ipccsd_matvec(self, vector, kshift):
         '''2ph operators are of the form s_{ij}^{ b}, i.e. 'jb' indices are coupled.'''
->>>>>>> 50c7c931
         # Ref: Nooijen and Snijders, J. Chem. Phys. 102, 1681 (1995) Eqs.(8)-(9)
         if not hasattr(self, 'imds'):
             self.imds = _IMDS(self)
@@ -708,13 +553,8 @@
             self.imds.make_ip(self.ip_partition)
         imds = self.imds
 
-<<<<<<< HEAD
         vector = self.mask_frozen_ip(vector, kshift, const=0.0)
         r1, r2 = self.vector_to_amplitudes_ip(vector)
-=======
-        r1,r2 = self.vector_to_amplitudes_ip(vector)
-        print np.linalg.norm(r1), np.linalg.norm(r2)
->>>>>>> 50c7c931
 
         t1, t2 = self.t1, self.t2
         nkpts = self.nkpts
@@ -1233,13 +1073,8 @@
     nao = mo_coeff[0].shape[0]
     dtype = mo_coeff[0].dtype
 
-<<<<<<< HEAD
-    nocc_per_kpt = numpy.asarray(get_nocc(cc, per_kpoint=True))
-    nmo_per_kpt = numpy.asarray(get_nmo(cc, per_kpoint=True))
-=======
     nocc_per_kpt = np.asarray(get_nocc(cc, per_kpoint=True))
     nmo_per_kpt  = np.asarray(get_nmo(cc, per_kpoint=True))
->>>>>>> 50c7c931
 
     padded_moidx = []
     for k in range(nkpts):
@@ -1275,11 +1110,7 @@
         nmo = cc.nmo
         nvir = nmo - nocc
 
-<<<<<<< HEAD
-        # if any(nocc != numpy.count_nonzero(cc._scf.mo_occ[k]>0)
-=======
         #if any(nocc != np.count_nonzero(cc._scf.mo_occ[k]>0)
->>>>>>> 50c7c931
         #       for k in range(nkpts)):
         #    raise NotImplementedError('Different occupancies found for different k-points')
 
@@ -1292,21 +1123,12 @@
         # Re-make our fock MO matrix elements from density and fock AO
         dm = cc._scf.make_rdm1(cc.mo_coeff, cc.mo_occ)
         fockao = cc._scf.get_hcore() + cc._scf.get_veff(cc._scf.cell, dm)
-<<<<<<< HEAD
-        self.fock = numpy.asarray([reduce(numpy.dot,
-                                          (mo_coeff[k].T.conj(), fockao[k], mo_coeff[k]))
-                                   for k, mo in enumerate(mo_coeff)])
-
-        nocc_per_kpt = numpy.asarray(get_nocc(cc, per_kpoint=True))
-        nmo_per_kpt = numpy.asarray(get_nmo(cc, per_kpoint=True))
-=======
         self.fock = np.asarray([reduce(np.dot,
                                        (mo_coeff[k].T.conj(),fockao[k], mo_coeff[k]))
                                 for k, mo in enumerate(mo_coeff)])
 
         nocc_per_kpt = np.asarray(get_nocc(cc, per_kpoint=True))
         nmo_per_kpt  = np.asarray(get_nmo(cc, per_kpoint=True))
->>>>>>> 50c7c931
         nvir_per_kpt = nmo_per_kpt - nocc_per_kpt
         for kp in range(nkpts):
             mo_e = self.fock[kp].diagonal().real
@@ -1328,20 +1150,6 @@
         if (method == 'incore' and (mem_incore + mem_now < cc.max_memory)
                 or cc.mol.incore_anyway):
             log.info('using incore ERI storage')
-<<<<<<< HEAD
-            self.oooo = numpy.zeros((nkpts, nkpts, nkpts, nocc, nocc, nocc, nocc), dtype=dtype)
-            self.ooov = numpy.zeros((nkpts, nkpts, nkpts, nocc, nocc, nocc, nvir), dtype=dtype)
-            self.oovv = numpy.zeros((nkpts, nkpts, nkpts, nocc, nocc, nvir, nvir), dtype=dtype)
-            self.ovov = numpy.zeros((nkpts, nkpts, nkpts, nocc, nvir, nocc, nvir), dtype=dtype)
-            self.voov = numpy.zeros((nkpts, nkpts, nkpts, nvir, nocc, nocc, nvir), dtype=dtype)
-            self.vovv = numpy.zeros((nkpts, nkpts, nkpts, nvir, nocc, nvir, nvir), dtype=dtype)
-            self.vvvv = numpy.zeros((nkpts, nkpts, nkpts, nvir, nvir, nvir, nvir), dtype=dtype)
-
-            for (ikp, ikq, ikr) in khelper.symm_map.keys():
-                iks = kconserv[ikp, ikq, ikr]
-                eri_kpt = fao2mo((mo_coeff[ikp], mo_coeff[ikq], mo_coeff[ikr], mo_coeff[iks]),
-                                 (cc.kpts[ikp], cc.kpts[ikq], cc.kpts[ikr], cc.kpts[iks]), compact=False)
-=======
             self.oooo = np.zeros((nkpts,nkpts,nkpts,nocc,nocc,nocc,nocc), dtype=dtype)
             self.ooov = np.zeros((nkpts,nkpts,nkpts,nocc,nocc,nocc,nvir), dtype=dtype)
             self.oovv = np.zeros((nkpts,nkpts,nkpts,nocc,nocc,nvir,nvir), dtype=dtype)
@@ -1354,7 +1162,6 @@
                 iks = kconserv[ikp,ikq,ikr]
                 eri_kpt = fao2mo((mo_coeff[ikp],mo_coeff[ikq],mo_coeff[ikr],mo_coeff[iks]),
                                  (cc.kpts[ikp],cc.kpts[ikq],cc.kpts[ikr],cc.kpts[iks]), compact=False)
->>>>>>> 50c7c931
                 if dtype == np.float: eri_kpt = eri_kpt.real
                 eri_kpt = eri_kpt.reshape(nmo, nmo, nmo, nmo)
                 for (kp, kq, kr) in khelper.symm_map[(ikp, ikq, ikr)]:
@@ -1372,15 +1179,6 @@
             log.info('using HDF5 ERI storage')
             self.feri1 = lib.H5TmpFile()
 
-<<<<<<< HEAD
-            self.oooo = self.feri1.create_dataset('oooo', (nkpts, nkpts, nkpts, nocc, nocc, nocc, nocc), dtype.char)
-            self.ooov = self.feri1.create_dataset('ooov', (nkpts, nkpts, nkpts, nocc, nocc, nocc, nvir), dtype.char)
-            self.oovv = self.feri1.create_dataset('oovv', (nkpts, nkpts, nkpts, nocc, nocc, nvir, nvir), dtype.char)
-            self.ovov = self.feri1.create_dataset('ovov', (nkpts, nkpts, nkpts, nocc, nvir, nocc, nvir), dtype.char)
-            self.voov = self.feri1.create_dataset('voov', (nkpts, nkpts, nkpts, nvir, nocc, nocc, nvir), dtype.char)
-            self.vovv = self.feri1.create_dataset('vovv', (nkpts, nkpts, nkpts, nvir, nocc, nvir, nvir), dtype.char)
-            self.vvvv = self.feri1.create_dataset('vvvv', (nkpts, nkpts, nkpts, nvir, nvir, nvir, nvir), dtype.char)
-=======
             self.oooo = self.feri1.create_dataset('oooo', (nkpts,nkpts,nkpts,nocc,nocc,nocc,nocc), dtype.char)
             self.ooov = self.feri1.create_dataset('ooov', (nkpts,nkpts,nkpts,nocc,nocc,nocc,nvir), dtype.char)
             self.oovv = self.feri1.create_dataset('oovv', (nkpts,nkpts,nkpts,nocc,nocc,nvir,nvir), dtype.char)
@@ -1390,7 +1188,6 @@
 
             if not (cc.direct and type(cc._scf.with_df) is df.GDF):
                 self.vvvv = self.feri1.create_dataset('vvvv', (nkpts,nkpts,nkpts,nvir,nvir,nvir,nvir), dtype.char)
->>>>>>> 50c7c931
 
             # <ij|pq>  = (ip|jq)
             cput1 = time.clock(), time.time()
@@ -1421,18 +1218,11 @@
                         buf_kpt = fao2mo((orbo_p, mo_coeff[kq], orbv_r, mo_coeff[ks]),
                                          (cc.kpts[kp], cc.kpts[kq], cc.kpts[kr], cc.kpts[ks]), compact=False)
                         if mo_coeff[0].dtype == np.float: buf_kpt = buf_kpt.real
-<<<<<<< HEAD
-                        buf_kpt = buf_kpt.reshape(nocc, nmo, nvir, nmo).transpose(0, 2, 1, 3)
-                        self.ovov[kp, kr, kq, :, :, :, :] = buf_kpt[:, :, :nocc, nocc:] / nkpts
-                        self.vovv[kr, kp, ks, :, :, :, :] = buf_kpt[:, :, nocc:, nocc:].transpose(1, 0, 3, 2) / nkpts
-                        self.voov[kr, kp, ks, :, :, :, :] = buf_kpt[:, :, nocc:, :nocc].transpose(1, 0, 3, 2) / nkpts
-=======
                         buf_kpt = buf_kpt.reshape(nocc,nmo,nvir,nmo).transpose(0,2,1,3)
                         self.ovov[kp,kr,kq,:,:,:,:] = buf_kpt[:,:,:nocc,nocc:] / nkpts
 #TODO: compute vovv on the fly
                         self.vovv[kr,kp,ks,:,:,:,:] = buf_kpt[:,:,nocc:,nocc:].transpose(1,0,3,2) / nkpts
                         self.voov[kr,kp,ks,:,:,:,:] = buf_kpt[:,:,nocc:,:nocc].transpose(1,0,3,2) / nkpts
->>>>>>> 50c7c931
             cput1 = log.timer_debug1('transforming ovpq', *cput1)
 
             ## Without k-point symmetry
@@ -1455,25 +1245,6 @@
             # cput1 = log.timer_debug1('transforming vvvv', *cput1)
 
             cput1 = time.clock(), time.time()
-<<<<<<< HEAD
-            for (ikp, ikq, ikr) in khelper.symm_map.keys():
-                iks = kconserv[ikp, ikq, ikr]
-                orbv_p = mo_coeff[ikp][:, nocc:]
-                orbv_q = mo_coeff[ikq][:, nocc:]
-                orbv_r = mo_coeff[ikr][:, nocc:]
-                orbv_s = mo_coeff[iks][:, nocc:]
-                mem_now = lib.current_memory()[0]
-                if nvir ** 4 * 16 / 1e6 + mem_now < cc.max_memory:
-                    # unit cell is small enough to handle vvvv in-core
-                    buf_kpt = fao2mo((orbv_p, orbv_q, orbv_r, orbv_s),
-                                     (cc.kpts[ikp], cc.kpts[ikq], cc.kpts[ikr], cc.kpts[iks]), compact=False)
-                    if dtype == np.float: buf_kpt = buf_kpt.real
-                    buf_kpt = buf_kpt.reshape((nvir, nvir, nvir, nvir))
-                    for (kp, kq, kr) in khelper.symm_map[(ikp, ikq, ikr)]:
-                        buf_kpt_symm = khelper.transform_symm(buf_kpt, kp, kq, kr).transpose(0, 2, 1, 3)
-                        self.vvvv[kp, kr, kq] = buf_kpt_symm / nkpts
-                else:
-=======
             mem_now = lib.current_memory()[0]
             if cc.direct and type(cc._scf.with_df) is df.GDF:
                 _init_df_eris(cc, self)
@@ -1497,7 +1268,6 @@
                 raise MemoryError('Minimal memory requirements %s MB'
                                   % (mem_now + nvir**4/1e6*16*2))
                 for (ikp,ikq,ikr) in khelper.symm_map.keys():
->>>>>>> 50c7c931
                     for a in range(nvir):
                         orbva_p = orbv_p[:, a].reshape(-1, 1)
                         buf_kpt = fao2mo((orbva_p, orbv_q, orbv_r, orbv_s),
@@ -1514,8 +1284,6 @@
 
         log.timer('CCSD integral transformation', *cput0)
 
-<<<<<<< HEAD
-=======
 def _init_df_eris(cc, eris):
     from pyscf.ao2mo import _ao2mo
     if cc._scf.with_df._cderi is None:
@@ -1564,7 +1332,6 @@
                     _ao2mo.r_e2(Lpq, mo, (0, nmo, nmo, nmo+nvir), tao, ao_loc,
                                 out=eris.Lpv[ki,kj])
     return eris
->>>>>>> 50c7c931
 
 def verify_eri_symmetry(nmo, nkpts, kconserv, eri):
     # Check ERI symmetry
@@ -1577,15 +1344,9 @@
                     for q in range(nmo):
                         for r in range(nmo):
                             for s in range(nmo):
-<<<<<<< HEAD
-                                pqrs = eri[kp, kq, kr, p, q, r, s]
-                                rspq = eri[kr, ks, kp, r, s, p, q]
-                                diff = numpy.linalg.norm(pqrs - rspq).real
-=======
                                 pqrs = eri[kp,kq,kr,p,q,r,s]
                                 rspq = eri[kr,ks,kp,r,s,p,q]
                                 diff = np.linalg.norm(pqrs - rspq).real
->>>>>>> 50c7c931
                                 if diff > 1e-5:
                                     print("** Warning: ERI diff at ")
                                     print("kp,kq,kr,ks,p,q,r,s =", kp, kq, kr, ks, p, q, r, s)
@@ -1740,13 +1501,9 @@
     ecc, t1, t2 = mycc.kernel()
     print(ecc - -0.155298393321855)
 
-<<<<<<< HEAD
-    e_ip, _ = mycc.ipccsd(kptlist=(0,))
-    e_ea, _ = mycc.eaccsd(kptlist=(0,))
+    e_ip, _ = mycc.ipccsd(nroots=3, kptlist=(0,))
+    e_ea, _ = mycc.eaccsd(nroots=3, kptlist=(0,))
     print(e_ip, e_ea)
-=======
-    mycc.ipccsd(nroots=3, kptlist=[0])
-    mycc.eaccsd(nroots=3, kptlist=[0])
     exit()
 
     ####
@@ -1803,4 +1560,3 @@
     Ht1, Ht2 = mycc.update_amps(t1, t2, eris)
     print(lib.finger(Ht1) - (-3.6611794882508244+9.2241044317516554j))
     print(lib.finger(Ht2) - (-196.88536721771101-432.29569128644886j))
->>>>>>> 50c7c931
