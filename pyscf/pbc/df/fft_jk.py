#!/usr/bin/env python
#
# Author: Qiming Sun <osirpt.sun@gmail.com>
#

'''
JK with discrete Fourier transformation
'''

import numpy as np
from pyscf import lib
from pyscf.pbc import tools
from pyscf.pbc.dft import numint
from pyscf.pbc.df.df_jk import _format_dms, _format_kpts_band, _format_jks
from pyscf.pbc.lib.kpt_misc import is_zero, gamma_point


def get_j_kpts(mydf, dm_kpts, hermi=1, kpts=np.zeros((1,3)), kpts_band=None):
    '''Get the Coulomb (J) AO matrix at sampled k-points.

    Args:
        dm_kpts : (nkpts, nao, nao) ndarray or a list of (nkpts,nao,nao) ndarray
            Density matrix at each k-point.  If a list of k-point DMs, eg,
            UHF alpha and beta DM, the alpha and beta DMs are contracted
            separately.
        kpts : (nkpts, 3) ndarray

    Kwargs:
        kpts_band : (3,) ndarray or (*,3) ndarray
            A list of arbitrary "band" k-points at which to evalute the matrix.

    Returns:
        vj : (nkpts, nao, nao) ndarray
        or list of vj if the input dm_kpts is a list of DMs
    '''
    cell = mydf.cell
    mesh = mydf.mesh
    low_dim_ft_type = mydf.low_dim_ft_type

    dm_kpts = lib.asarray(dm_kpts, order='C')
    dms = _format_dms(dm_kpts, kpts)
    nset, nkpts, nao = dms.shape[:3]

    coulG = tools.get_coulG(cell, mesh=mesh, low_dim_ft_type=low_dim_ft_type)
    ngrids = len(coulG)

    vR = rhoR = np.zeros((nset,ngrids))
    for k, aoR in mydf.aoR_loop(mesh, kpts):
        for i in range(nset):
            rhoR[i] += numint.eval_rho(cell, aoR, dms[i,k])
    for i in range(nset):
        rhoR[i] *= 1./nkpts
        rhoG = tools.fft(rhoR[i], mesh)
        vG = coulG * rhoG
        vR[i] = tools.ifft(vG, mesh).real

    kpts_band, input_band = _format_kpts_band(kpts_band, kpts), kpts_band
    nband = len(kpts_band)
    weight = cell.vol / ngrids
    if gamma_point(kpts_band):
        vj_kpts = np.empty((nset,nband,nao,nao))
    else:
        vj_kpts = np.empty((nset,nband,nao,nao), dtype=np.complex128)
    for k, aoR in mydf.aoR_loop(mesh, kpts_band):
        for i in range(nset):
            vj_kpts[i,k] = weight * lib.dot(aoR.T.conj()*vR[i], aoR)

    return _format_jks(vj_kpts, dm_kpts, input_band, kpts)

def get_k_kpts(mydf, dm_kpts, hermi=1, kpts=np.zeros((1,3)), kpts_band=None,
               exxdiv=None):
    '''Get the Coulomb (J) and exchange (K) AO matrices at sampled k-points.

    Args:
        dm_kpts : (nkpts, nao, nao) ndarray
            Density matrix at each k-point
        kpts : (nkpts, 3) ndarray

    Kwargs:
        kpts_band : (3,) ndarray or (*,3) ndarray
            A list of arbitrary "band" k-points at which to evalute the matrix.

    Returns:
        vj : (nkpts, nao, nao) ndarray
        vk : (nkpts, nao, nao) ndarray
        or list of vj and vk if the input dm_kpts is a list of DMs
    '''
    cell = mydf.cell
    mesh = mydf.mesh
    low_dim_ft_type = mydf.low_dim_ft_type
    coords = cell.gen_uniform_grids(mesh)
    ngrids = coords.shape[0]

    if hasattr(dm_kpts, 'mo_coeff'):
        mo_coeff = dm_kpts.mo_coeff
        mo_occ   = dm_kpts.mo_occ
    else:
        mo_coeff = None

    kpts = np.asarray(kpts)
    dm_kpts = lib.asarray(dm_kpts, order='C')
    dms = _format_dms(dm_kpts, kpts)
    nset, nkpts, nao = dms.shape[:3]

    weight = 1./nkpts * (cell.vol/ngrids)

    kpts_band, input_band = _format_kpts_band(kpts_band, kpts), kpts_band
    nband = len(kpts_band)

    if gamma_point(kpts_band) and gamma_point(kpts):
        vk_kpts = np.zeros((nset,nband,nao,nao), dtype=dms.dtype)
    else:
        vk_kpts = np.zeros((nset,nband,nao,nao), dtype=np.complex128)

    ao2_kpts = mydf._numint.eval_ao(cell, coords, kpts, non0tab=mydf.non0tab)
    ao2_kpts = [np.asarray(ao.T, order='C') for ao in ao2_kpts]
    if input_band is None:
        ao1_kpts = ao2_kpts
    else:
        ao1_kpts = mydf._numint.eval_ao(cell, coords, kpts_band, non0tab=mydf.non0tab)
        ao1_kpts = [np.asarray(ao.T, order='C') for ao in ao1_kpts]
    if mo_coeff is not None and nset == 1:
        mo_coeff = [mo_coeff[k][:,occ>0] * np.sqrt(occ[occ>0])
                    for k, occ in enumerate(mo_occ)]
        ao2_kpts = [np.dot(mo_coeff[k].T, ao) for k, ao in enumerate(ao2_kpts)]

<<<<<<< HEAD
    max_memory = mydf.max_memory - lib.current_memory()[0]
    blksize = int(min(nao, max_memory*1e6/16/2/ngrids/nao+1))
=======
    mem_now = lib.current_memory()[0]
    max_memory = mydf.max_memory - mem_now
    blksize = int(min(nao, max(1, (max_memory-mem_now)*1e6/16/4/ngs/nao)))
    lib.logger.debug1(mydf, 'max_memory %s  blksize %d', max_memory, blksize)
>>>>>>> c60ca2ee
    ao1_dtype = np.result_type(*ao1_kpts)
    ao2_dtype = np.result_type(*ao2_kpts)
    vR_dm = np.empty((nset,nao,ngrids), dtype=vk_kpts.dtype)

    for k2, ao2T in enumerate(ao2_kpts):
        if ao2T.size == 0:
            continue

        kpt2 = kpts[k2]
        naoj = ao2T.shape[0]
        if mo_coeff is None or nset > 1:
            ao_dms = [lib.dot(dms[i,k2], ao2T.conj()) for i in range(nset)]
        else:
            ao_dms = [ao2T.conj()]

        for k1, ao1T in enumerate(ao1_kpts):
            kpt1 = kpts_band[k1]
            mydf.exxdiv = exxdiv
            coulG = tools.get_coulG(cell, kpt2-kpt1, True, mydf, mesh,
                                    low_dim_ft_type=low_dim_ft_type)
            if is_zero(kpt1-kpt2):
                expmikr = np.array(1.)
            else:
                expmikr = np.exp(-1j * np.dot(coords, kpt2-kpt1))

            for p0, p1 in lib.prange(0, nao, blksize):
                rho1 = np.einsum('ig,jg->ijg', ao1T[p0:p1].conj()*expmikr, ao2T)
<<<<<<< HEAD
                vG = tools.fft(rho1.reshape(-1,ngrids), mesh)
=======
                vG = tools.fft(rho1.reshape(-1,ngs), gs)
                rho1 = None
>>>>>>> c60ca2ee
                vG *= coulG
                vR = tools.ifft(vG, mesh).reshape(p1-p0,naoj,ngrids)
                vG = None
                if vR_dm.dtype == np.double:
                    vR = vR.real
                for i in range(nset):
                    np.einsum('ijg,jg->ig', vR, ao_dms[i], out=vR_dm[i,p0:p1])
                vR = None
            vR_dm *= expmikr.conj()

            for i in range(nset):
                vk_kpts[i,k1] += weight * lib.dot(vR_dm[i], ao1T.T)

    return _format_jks(vk_kpts, dm_kpts, input_band, kpts)


def get_jk(mydf, dm, hermi=1, kpt=np.zeros(3), kpts_band=None,
           with_j=True, with_k=True, exxdiv=None):
    '''Get the Coulomb (J) and exchange (K) AO matrices for the given density matrix.

    Args:
        dm : ndarray or list of ndarrays
            A density matrix or a list of density matrices

    Kwargs:
        hermi : int
            Whether J, K matrix is hermitian
            | 0 : no hermitian or symmetric
            | 1 : hermitian
            | 2 : anti-hermitian
        kpt : (3,) ndarray
            The "inner" dummy k-point at which the DM was evaluated (or
            sampled).
        kpts_band : (3,) ndarray or (*,3) ndarray
            The "outer" primary k-point at which J and K are evaluated.

    Returns:
        The function returns one J and one K matrix, corresponding to the input
        density matrix (both order and shape).
    '''
    dm = np.asarray(dm, order='C')
    vj = vk = None
    if with_j:
        vj = get_j(mydf, dm, hermi, kpt, kpts_band)
    if with_k:
        vk = get_k(mydf, dm, hermi, kpt, kpts_band, exxdiv)
    return vj, vk

def get_j(mydf, dm, hermi=1, kpt=np.zeros(3), kpts_band=None):
    '''Get the Coulomb (J) AO matrix for the given density matrix.

    Args:
        dm : ndarray or list of ndarrays
            A density matrix or a list of density matrices

    Kwargs:
        hermi : int
            Whether J, K matrix is hermitian
            | 0 : no hermitian or symmetric
            | 1 : hermitian
            | 2 : anti-hermitian
        kpt : (3,) ndarray
            The "inner" dummy k-point at which the DM was evaluated (or
            sampled).
        kpts_band : (3,) ndarray or (*,3) ndarray
            The "outer" primary k-point at which J and K are evaluated.

    Returns:
        The function returns one J matrix, corresponding to the input
        density matrix (both order and shape).
    '''
    dm = np.asarray(dm, order='C')
    nao = dm.shape[-1]
    dm_kpts = dm.reshape(-1,1,nao,nao)
    vj = get_j_kpts(mydf, dm_kpts, hermi, kpt.reshape(1,3), kpts_band)
    if kpts_band is None:
        vj = vj[:,0,:,:]
    if dm.ndim == 2:
        vj = vj[0]
    return vj


def get_k(mydf, dm, hermi=1, kpt=np.zeros(3), kpts_band=None, exxdiv=None):
    '''Get the Coulomb (J) and exchange (K) AO matrices for the given density matrix.

    Args:
        dm : ndarray or list of ndarrays
            A density matrix or a list of density matrices

    Kwargs:
        hermi : int
            Whether J, K matrix is hermitian
            | 0 : no hermitian or symmetric
            | 1 : hermitian
            | 2 : anti-hermitian
        kpt : (3,) ndarray
            The "inner" dummy k-point at which the DM was evaluated (or
            sampled).
        kpts_band : (3,) ndarray or (*,3) ndarray
            The "outer" primary k-point at which J and K are evaluated.

    Returns:
        The function returns one J and one K matrix, corresponding to the input
        density matrix (both order and shape).
    '''
    dm = np.asarray(dm, order='C')
    nao = dm.shape[-1]
    dm_kpts = dm.reshape(-1,1,nao,nao)
    vk = get_k_kpts(mydf, dm_kpts, hermi, kpt.reshape(1,3), kpts_band, exxdiv)
    if kpts_band is None:
        vk = vk[:,0,:,:]
    if dm.ndim == 2:
        vk = vk[0]
    return vk
<|MERGE_RESOLUTION|>--- conflicted
+++ resolved
@@ -124,15 +124,10 @@
                     for k, occ in enumerate(mo_occ)]
         ao2_kpts = [np.dot(mo_coeff[k].T, ao) for k, ao in enumerate(ao2_kpts)]
 
-<<<<<<< HEAD
-    max_memory = mydf.max_memory - lib.current_memory()[0]
-    blksize = int(min(nao, max_memory*1e6/16/2/ngrids/nao+1))
-=======
     mem_now = lib.current_memory()[0]
     max_memory = mydf.max_memory - mem_now
-    blksize = int(min(nao, max(1, (max_memory-mem_now)*1e6/16/4/ngs/nao)))
+    blksize = int(min(nao, max(1, (max_memory-mem_now)*1e6/16/4/ngrids/nao)))
     lib.logger.debug1(mydf, 'max_memory %s  blksize %d', max_memory, blksize)
->>>>>>> c60ca2ee
     ao1_dtype = np.result_type(*ao1_kpts)
     ao2_dtype = np.result_type(*ao2_kpts)
     vR_dm = np.empty((nset,nao,ngrids), dtype=vk_kpts.dtype)
@@ -160,12 +155,8 @@
 
             for p0, p1 in lib.prange(0, nao, blksize):
                 rho1 = np.einsum('ig,jg->ijg', ao1T[p0:p1].conj()*expmikr, ao2T)
-<<<<<<< HEAD
                 vG = tools.fft(rho1.reshape(-1,ngrids), mesh)
-=======
-                vG = tools.fft(rho1.reshape(-1,ngs), gs)
                 rho1 = None
->>>>>>> c60ca2ee
                 vG *= coulG
                 vR = tools.ifft(vG, mesh).reshape(p1-p0,naoj,ngrids)
                 vG = None
